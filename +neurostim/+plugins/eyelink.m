% Wrapper around the Eyelink Toolbox.
classdef eyelink < neurostim.plugins.eyetracker
    %
    % Plugin to interact with the Eyelink eyetracker.
    %
    % Set c.eye.clbTargetSize (in your space units) and c.eye.clbTargetColor
    % in the color units that you chose with cic.screen.colorMode) to define
    % the size and color of the calbriation targets. If you want a different color background
    % than the main cic.screen.color.background during calibration
    % then set c.eye.backgroundColor.
    %
    % Use with non LUM color modes and VPIXX requires a modified dispatchCallback
    % that is in the tools directory (neurostimEyelinkDispatchCallback.).
    % Use o.overlay =  true to draw text (white) and the calibration targets to
    % the VPIXX overlay (using index colors that you define in
    % c.screen.overlayClut) and the eye image to the main window (which can
    % be M16 mode. If the eye image is very dim, use e.boostEyeImage to
    % boost its luminance  - a factor of 5 works well.
    % Settting o.overlay to false will draw everything to the VPIXX main
    % window. The boostEyeImage factor will then scale the luminance of
    % calibration targets and text as well.
    %
    % Properties
    %   getSamples - if true, stores eye position/sample validity on every frame.
    %   getEvents - if true, stores eye event data in eyeEvts.
    %   eyeEvts - saves eyelink data in its original structure format.
    %
    %   doTrackerSetup - [true]: do tracker setup before next trial.
    %   doDriftCorrect - [false]: do drift correction on next trial
    %
    % Commands:
    % You can execute an arbitrary set of Eyelink commands by specifying
    % them in the .commands field. For instance, to define your own
    % (random?) calibration routine:
    %
    % xy = rand(9,2);
    % c.eye.commands = {'generate_default_targets = NO',...
    %                   'calibration_samples = 9',...
    %                   'calibration_sequence = 0,1,2,3,4,5,6,7,8',...
    %                   ['calibration_targets =' xy ],...
    %                   'validation_samples = 9',...
    %                   'validation_sequence = 0,1,2,3,4,5,6,7,8',...
    %                   ['validation_targets =' xy]};
    %
    % The Commands cell array is also the way to change what is sent along
    % the TCP link from eyelink to neurostim or to change other Eyelink
    % settings.
    %
    % Interactive Keys:
    %       F8: Do tracker setup before the next trial starts.
    %       F9: Start a drift correction immediately (assume the subject is
    %       fixating (0,0). Confirm correct fixation by pressing the space
    %       bar, or press Esc to abort drift correction and continue.
    %       By setting F9PassThrough to true, the confirmation is skipped
    %       (i.e. it mimics the use of F9 on the Host keyboard - an
    %       immediate drift correct, as long as the correction is smaller
    %       than the setting final.ini.
    %
    %       F10: Start drift correction before the next trial. (Eyelink
    %       will draw a target).
    %
    % See demos/gazeContingent
    %
    % TK, BK,  2016,2017
    properties
        el; %@struct;  % Information structure to communicate with Eyelink host
        commands = {'link_sample_data = GAZE'};
        edfFile = 'test.edf';
        getSamples =true;
        getEvents =false;
        nTransferAttempts = 5;
        
        callbackFun = 'PsychEyelinkDispatchCallback'; % The regular PTB version works fine for RGB displays
        boostEyeImage = 0;  % Factor by which to boost the eye image on a LUM calibrated display. [Default 0 means not boosted. Try values above 1.]
        targetWindow;       % If an overlay is present, calibration targets can be drawn to it. This will be set automatically.
<<<<<<< HEAD
           
=======
        
>>>>>>> 9f9dc7d6

 
    end
        
    properties (SetAccess= {?neurostim.plugin}, GetAccess={?neurostim.plugin}, Hidden)
        loc_useRawData;
    end
    
    properties (Dependent)
        isRecording;
        isConnected; %double
    end
    
    methods
        function v = get.isRecording(~)
            v = Eyelink('CheckRecording');%returns 0 if connected.
            v = v==0;
        end
        
        function v = get.isConnected(~)
            % Can return el.dummyconnected too
            v = Eyelink('isconnected');
        end
    end
    
    
    methods
        function o = eyelink(c)
            assert(exist('Eyelink.m','file')==2,'The Eyelink toolbox is not available?'); % Check that the EyelinkToolBox is available.
            o = o@neurostim.plugins.eyetracker(c);
            o.addKey('F8','EyelinkSetup');
            o.addKey('F9','QuickDriftCorrect');
            o.addKey('F10','FullDriftCorrect');
            
            o.addProperty('eyeEvts',struct);
            o.addProperty('clbTargetInnerSize',[]); %Inner circle of annulus
            o.addProperty('clbType','HV9');
            o.addProperty('host','');
            
            o.addProperty('useRawData',false);

            o.addProperty('F9PassThrough',true); % simulate F9 press on Eyelink host to do quick drift correct
            o.addProperty('transferFile',true); % afterExperiment - transfer file from the Host to here. (Only set to false in debugging to speed things  up)
            o.addProperty('fake',false);            
        end
        
        function beforeExperiment(o)
            %Initalise default Eyelink el structure and set some values.
            % first call it with the mainWindow
            if o.fake; o.useMouse= true; beforeExperiment@neurostim.plugins.eyetracker(o);return;end
            
            o.el=EyelinkInitDefaults(o.cic.mainWindow);
            setParms(o);
            
            if o.overlay
                % Draw targets and text on the overlay, but the main window
                % has to be the mainWindow, because the callback calls flip
                % on it.   Note that this only works if the callback is sset to
                % use neurostimEyelinkDispatchCallback, which is located i
                % neurostim/tools
                o.targetWindow = o.cic.overlayWindow; % Used by neurostim modified callback function only
                % Normally cic sets o.window to overlayWindow when o.overlay == true. Reset back
                o.window        = o.cic.mainWindow; %Used by PTB callback and by neurostim modified
            else
                o.targetWindow = o.window; % Everything goes to the main window
            end
            
            if ~isempty(o.host)  &&  Eyelink('IsConnected')==0
                Eyelink('SetAddress',o.host);
            end
            %Initialise connection to Eyelink.
            if ~o.useMouse
                result = Eyelink('Initialize', o.callbackFun);
            else
                result = Eyelink('InitializeDummy', o.callbackFun);
            end
            
            if result ~=0
                o.cic.error('STOPEXPERIMENT','Eyelink failed to initialize');
                return;
            end
            
            o.el.TERMINATE_KEY = o.el.ESC_KEY;  % quit using ESC
            
            
            %Tell Eyelink about the pixel coordinates
<<<<<<< HEAD
            % Note: with a screen to the left of the main screen, the
            % xorigin can be negative (in Win10); that can cause weird
            % problems in Eyelink. The user should set explicitly set the origin to be
            % zero in that case (instead of setting it to [] which will detect the negativ origin)
            % Could fix that here, but not sure whether
            % there are other consequences... BK - Mar 2020          
=======
>>>>>>> 9f9dc7d6
            Eyelink('Command', 'screen_pixel_coords = %d %d %d %d',o.cic.screen.xorigin,o.cic.screen.yorigin,o.cic.screen.xorigin + o.cic.screen.xpixels,o.cic.screen.yorigin + o.cic.screen.ypixels);
            Eyelink('Command', 'calibration_type = %s',o.clbType);
            Eyelink('command', 'sample_rate = %d',o.sampleRate);
            
            
            % open file to record data to (will be renamed on copy)
            [~,tmpFile] = fileparts(tempname);
            o.edfFile= [tmpFile(end-7:end) '.edf']; %8 character limit
            Eyelink('Openfile', o.edfFile);
            
            switch upper(o.eye)
                case 'LEFT'
                    Eyelink('Command','binocular_enabled=NO');
                    Eyelink('Command','active_eye=LEFT');
                    Eyelink('Message','%s', 'EYE_USED 0');
                case 'RIGHT'
                    Eyelink('Command','binocular_enabled=NO');
                    Eyelink('Command','active_eye=RIGHT');
                    Eyelink('Message','%s', 'EYE_USED 1');
                case {'BOTH','BINOCULAR'}
                    Eyelink('Command','binocular_enabled=YES');
                    Eyelink('Command','active_eye=LEFT,RIGHT');
                    Eyelink('Message','%s', 'EYE_USED 2');
            end
                
            if o.useRawData
              % add raw pupil (x,y) to the link data stream
              o.command('link_sample_data = PUPIL,AREA');
            end
            
            %Pass all commands to Eyelink
            for i=1:length(o.commands)
                result = Eyelink('Command', o.commands{i});
                if result ~=0
                    writeToFeed(o,['Eyelink Command: ' o.commands{i} ' failed!']);
                end
            end
            
            Eyelink('Command','add_file_preamble_text',['RECORDED BY ' o.cic.experiment]);
            Eyelink('Command','add_file_preamble_text',['NEUROSTIM FILE ' o.cic.fullFile]);
            
            Eyelink('Message','DISPLAY_COORDS %d %d %d %d',o.cic.screen.xorigin, o.cic.screen.yorigin, o.cic.screen.xpixels,o.cic.screen.ypixels);
            Eyelink('Message','%s',['DISPLAY_SIZE ' num2str(o.cic.screen.width) ' ' num2str(o.cic.screen.height)]);
            Eyelink('Message','%s', ['FRAMERATE ' num2str(o.cic.screen.frameRate) ' Hz.']);
            
        end
        
        
        function setParms(o)
            % Careful, Eyelink toolbox uses British spelling...
            
            if strcmpi(o.clbType,'HV5C')
                    % Calibrate HV5 but center screen only
                    left =0.33;mid= 0.5;
                    x = o.cic.screen.xpixels* [mid mid mid left 1-left];
                    y = o.cic.screen.ypixels* [mid 1-left left mid  mid];
                    xy = cat(2,num2str(x'),','*ones(5,1),num2str(y'),','*ones(5,1))';
                    xy = xy(1:end-1);
                    o.clbType = 'HV5';
                    o.command({'calibration_type = HV5',...
                        'generate_default_targets = NO',...
<<<<<<< HEAD
                        'enable_automatic_calibration = YES',...
=======
                        'enable_automatic_calibration = NO',...
>>>>>>> 9f9dc7d6
                        'calibration_samples = 5',...
                        'calibration_sequence = 0,1,2,3,4',...
                        ['calibration_targets =' xy ],...
                        'validation_samples = 5',...
                        'validation_sequence = 0,1,2,3,4',...
                        ['validation_targets =' xy],...
                        'val_repeat_first_target=YES',...
                        'cal_repeat_first_target=YES'});                    
            end
            
            if isempty(o.backgroundColor)
                % If the user did not set the background for the eyelink
                % then use screen background
                o.backgroundColor = o.cic.screen.color.background;
                if o.boostEyeImage>1
                    o.backgroundColor = o.backgroundColor./o.boostEyeImage;
                end
            end
            if isempty(o.clbTargetColor)
                % If the user did not set the calibration target color
                % then set it to red
                o.clbTargetColor = [1 0 0];
            end
            if isempty(o.foregroundColor)
                o.foregroundColor = [1 1 1];
            end
            
            % Push to el struct
            o.el.backgroundcolour  = o.backgroundColor;
            o.el.foregroundcolour  = o.foregroundColor;
            o.el.msgfontcolour = o.foregroundColor;
            o.el.imgtitlecolour = o.foregroundColor;
            o.el.calibrationtargetcolour = o.clbTargetColor;
            
            o.el.calibrationtargetsize = o.clbTargetSize/o.cic.screen.width*100; %Eyelink sizes are percentages of screen
            if isempty(o.clbTargetInnerSize)
                o.el.calibrationtargetwidth = o.clbTargetSize/2/o.cic.screen.width*100; %default to half radius
            else
                o.el.calibrationtargetwidth = o.clbTargetInnerSize/o.cic.screen.width*100;
            end
            o.el.callback  = o.callbackFun;
            o.el.hPlugin   = o; % Store a handle to the Eyelink plugin so that the callback handler functionc can use it
            o.el.window  = o.cic.mainWindow; % Always main window
            EyelinkUpdateDefaults(o.el); % Store as persistent variables in callbackFun
        end
        
        function afterExperiment(o)
            if o.fake; afterExperiment@neurostim.plugins.eyetracker(o);return;end
            
            o.cic.drawFormattedText('Transfering data from Eyelink host, please wait.','ShowNow',true);
            Eyelink('StopRecording');
            Eyelink('CloseFile');
            pause(0.1);
            if o.transferFile
                try
                    newFileName = [o.cic.fullFile '.edf'];
                    for i=1:o.nTransferAttempts
                        status=Eyelink('ReceiveFile',o.edfFile,newFileName); %change to OUTPUT dir
                        if status>0
                            o.edfFile = newFileName;
                            writeToFeed(o,['Success: transferred ' num2str(status) ' bytes']);
                            break
                        else
                            o.nTransferAttempts = o.nTransferAttempts - 1;
                            writeToFeed(o,['Fail: EDF file (' o.edfFile ')  did not transfer ' num2str(status)]);
                            writeToFeed(o,['Retrying. ' num2str(o.nTransferAttempts) ' attempts remaining.']);
                        end
                    end
                catch
                    error(horzcat('Eyelink file transfer failed. Saved on Eyelink PC as ',o.edfFile));
                end
            end
            Eyelink('Shutdown');
        end
        
        function beforeTrial(o)
            if o.fake; beforeTrial@neurostim.plugins.eyetracker(o);return;end
            
            if ~o.useMouse && (o.doTrackerSetup || o.doDriftCorrect)
                % Prepare for Eyelink drawing.
                % The Eyelink toolbox draws its targets in pixels. Undo any
                % transformations.
                Screen('glPushMatrix',o.window);
                Screen('glLoadIdentity',o.window);
                
                % Do setup or drift correct
                if o.doTrackerSetup
                    if o.boostEyeImage>1 && strcmpi(o.cic.screen.colorMode,'LUM') && ~isnan(o.cic.screen.calibration.ns.bias)
                        % Because Eyelink does not send calibrated
                        % luminance values in its eye image, it can look
                        % very dim on a calibrated display. We hack that
                        % here by just boosting the gain of the extended gamma temporarily.
                        
                        % out = bias + gain * ((lum-minLum)./(maxLum-minLum)) ^1./gamma )
                        PsychColorCorrection('SetExtendedGammaParameters', o.window, o.cic.screen.calibration.ns.min, o.cic.screen.calibration.ns.max/o.boostEyeImage,o.cic.screen.calibration.ns.gain,o.cic.screen.calibration.ns.bias);
                    end
                    EyelinkDoTrackerSetup(o.el);
                    if o.boostEyeImage>1 && strcmpi(o.cic.screen.colorMode,'LUM') && ~isnan(o.cic.screen.calibration.ns.bias)
                        % Restore originalm, calibrated settings
                        PsychColorCorrection('SetExtendedGammaParameters', o.window, o.cic.screen.calibration.ns.min, o.cic.screen.calibration.ns.max, o.cic.screen.calibration.ns.gain ,o.cic.screen.calibration.ns.bias);
                    end
                elseif o.doDriftCorrect
                    EyelinkDoDriftCorrect(o.el); % Using default center of screen.
                end
                
                o.doTrackerSetup = false;
                o.doDriftCorrect = false; % done for now
                
                
                % Change back to CIC background
                Screen('FillRect', o.window, o.cic.screen.color.background);
                Screen('glPopMatrix',o.window); % restore neurostim transformations
                
                Screen('Flip',o.cic.mainWindow); % Back to the original window
            end
            
            
            if ~o.isRecording
                Eyelink('StartRecording');
                available = Eyelink('EyeAvailable'); % get eye that's tracked
                if available ==-1
                    % No eye
                    o.cic.error('STOPEXPERIMENT','eye not available')
                else
                    o.eye = eye2str(o,available);
                end
            end
            
            Eyelink('Command','record_status_message %s%s%s',o.cic.paradigm, '_TRIAL:',num2str(o.cic.trial));
            Eyelink('Message','%s',['TR:' num2str(o.cic.trial)]);   %will this be used to align clocks later?
            Eyelink('Message','TRIALID %d-%d',o.cic.condition,o.cic.trial);
            
<<<<<<< HEAD
            o.eyeClockTime = Eyelink('TrackerTime');
            %o.writeToFeed(num2str(o.eyeClockTime/100));
            
=======
            o.eyeClockTime = Eyelink('TrackerTime'); 
            % BK Noticed that this does not always get updated values (i.e.
            % same value throughout the experiment). Not fatal as we use
            % only the logged time in Neurostim to align, but strange.                        
>>>>>>> 9f9dc7d6
        end
        
        function afterFrame(o)
            if o.fake; afterFrame@neurostim.plugins.eyetracker(o);return;end
            %             if ~o.isRecording
            %                 o.cic.error('STOPEXPERIMENT','Eyelink is not recording...');
            %                 return;
            %             end
            
            if o.getSamples
                % Continuous samples requested
                % get the sample in the form of an event structure
                sample = Eyelink( 'NewestFloatSample');
                if ~isstruct(sample)
                    % No sample or other error, just continue to next
                    % frame
                else
                    % convert to physical coordinates
                    eyeNr = str2eye(o,o.eye);

                    if o.loc_useRawData
                      % get raw camera (x,y) of pupil center and apply o.clbMatrix (see @eyetracker)
                      [o.x,o.y] = o.raw2ns(sample.px(eyeNr+1),sample.py(eyeNr+1)); % eyeNr+1, since we're indexing a MATLAB array
                    else
                      % get gaze position (in display pixels)
                      [o.x,o.y] = o.raw2ns(sample.gx(eyeNr+1),sample.gy(eyeNr+1)); % eyeNr+1, since we're indexing a MATLAB array
                    end
                                        
                    o.pupilSize = sample.pa(eyeNr+1);
                    o.valid  = any(sample.gx(eyeNr+1)~=o.el.MISSING_DATA); % Blink or other missing data.
                end
            end
            if o.getEvents
                % Only events requested
                switch  o.isConnected
                    case o.el.dummyconnected
                        % Use mousecoordinates, save everything as a
                        % endsacc event.
                        %                         [o.x,o.y] = o.mouseConnection(c);
                        eyeEvts = o.eyeEvts;
                        [eyeEvts.gx,eyeEvts.gy,eyeEvts.type] = deal(x,y,o.el.ENDSACC);
                        o.eyeEvts = eyeEvts;
                    case o.el.connected
                        evtype=Eyelink('getnextdatatype');
                        if any(ismember(evtype,[o.el.ENDSACC, o.el.ENDFIX, o.el.STARTBLINK,...
                                o.el.ENDBLINK,o.el.STARTSACC,o.el.STARTFIX,...
                                o.el.FIXUPDATE, o.el.INPUTEVENT,o.el.MESSAGEEVENT,...
                                o.el.BUTTONEVENT, o.el.STARTPARSE, o.el.ENDPARSE]))
                            o.eyeEvts = Eyelink('GetFloatData', evtype);
                        else
                            %                             o.cic.error('STOPEXPERIMENT','Eyelink is not connected');
                        end
                end
                % x and y
                
            end
        end
        
        % Add an eyelink command that will be executed before the
        % experiment starts. Passing an empty string resets the command
        % list.
        function command(o,newCommands)
            %Currently, only beforeExperiment commands are accepted
            if o.cic.trial>0
                o.cic.error('STOPEXPERIMENT','Eyelink commands are currently not permitted once the experiment has started.');
            end
            
            %Assign the command
            if isempty(newCommands)
                o.commands= {};
            else
                if iscell(newCommands)
                    o.commands = cat(2,o.commands,newCommands);
                else % is char
                o.commands = cat(2,o.commands,{newCommands});
                if ~isempty(strfind(upper(newCommands),'LINK_SAMPLE_DATA')) %#ok<STREMP>
                    o.getSamples = true;
                elseif ~isempty(strfind(upper(newCommands),'LINK_EVENT_DATA')) %#ok<STREMP>
                    o.getEvents = true;
                end                                    
                end
            end
        end
        
        function keyboard(o,key,~)
            if o.fake; keyboard@neurostim.plugins.eyetracker(o,key);return;end
            switch upper(key)
                case 'F9'
                    % Do a manual drift correction right now, by sending an
                    % F9 to Eyelink.
                    if o.F9PassThrough
                        % If the tracker has been setup to use F9 as the
                        % online drift correct button (i.e. key_function F9
                        % online_dcorr_trigger is in the final.ini), then
                        % just sending an F9 does an immediate drift
                        % correct without interfering with the operation on
                        % the stimulus end (i.e. here)
                        Eyelink('SendKeyButton', o.el.F9_KEY, 0, o.el.KB_PRESS );
                    else
                        % Slightly more involved drift correct. This
                        % happens immediately but because the experimenter
                        % has to confirm, this takes more time and can
                        % cause a small timing error in the current trial
                        % This is the default because it does not require a
                        % change on the Eyelink host computer.
                        Eyelink('StopRecording');
                        [tx,ty ] = o.cic.physical2Pixel(0,0);
                        draw = 0; % Assume NS has drawn a dot
                        allowSetup  = 0; % If it fails it fails..(we coudl be in the middle of a trial; dont want to mess up the flow)
                        EyelinkDoDriftCorrect(o.el,tx,ty,draw, allowSetup);
                        Eyelink('StartRecording');
                    end
                case 'F8'
                    % Do tracker setup before next trial
                    o.doTrackerSetup  = true;
                case 'F10'
                    % Do a drift correct with eyelink calibration target
                    % before next trial
                    o.doDriftCorrect = true;
            end
        end
        
        function str  = eye2str(o,eyeNr)
            % Convert an eyelink number to a string that identifies the eye
            % Matching with plugnis.eyetracker)
            eyes = {'LEFT','RIGHT','BOTH'};
            eyeNrs = [o.el.LEFT_EYE,o.el.RIGHT_EYE,o.el.BINOCULAR];
            str = eyes{eyeNr ==eyeNrs};
        end
        
        function nr = str2eye(o,eye)
            % Convert a string that identifies the eye
            %  to an eyelink number
            eyes = {'LEFT','RIGHT','BOTH','BINOCULAR'};
            eyeNrs = [o.el.LEFT_EYE,o.el.RIGHT_EYE,o.el.BINOCULAR,o.el.BINOCULAR];
            nr = eyeNrs(strcmpi(eye,eyes));
        end
        
        
    end
    
    %% GUI function
    methods (Access= public)
        function guiSet(o,parms)
            %The nsGui calls this just before the experiment starts;
            % o = eyelink plugin
            % p = struct with settings for each of the elements in the
            % guiLayout, named after the Tag property
            %
            o.doTrackerSetup    = ~parms.SkipCal;
            o.eye               = parms.Eye;
            o.fake              = strcmpi(parms.onOffFakeKnob,'fake');
<<<<<<< HEAD
            o.clbType           = parms.Calibration;
            if isempty(parms.bgColor)
                o.backgroundColor = [];
            else
                o.backgroundColor = str2num(parms.bgColor); %#ok<ST2NM>
            end
=======
            
>>>>>>> 9f9dc7d6
          
        end
    end
    
    methods (Static, Access=public)
        
        function guiLayout(p)
            % Add plugin specific elements            
            h = uilabel(p);
            h.HorizontalAlignment = 'left';
            h.VerticalAlignment = 'bottom';
            h.Position = [110 39 60 22];
            h.Text = 'Skip Calib.';
            
            h = uicheckbox(p,'Tag','SkipCal');
            h.Position = [130 17 22 22];
            h.Text = '';
            h.Value=  false;
            h.Tooltip = 'Check to skip calibration at the start of the experiment';
            
            
            h = uilabel(p);
            h.HorizontalAlignment = 'left';
            h.VerticalAlignment = 'bottom';
            h.Position = [175 39 60 22];
            h.Text = 'Calib.';
            
            h =uidropdown(p,'Tag','Calibration');
            h.Position = [175 17 60 22];
            h.Items = {'HV9','HV5','HV5C'};
            h.Tooltip = 'Pick a calibration mode';
            
            
            h = uilabel(p);
            h.HorizontalAlignment = 'left';
            h.VerticalAlignment = 'bottom';
            h.Position = [235 39 60 22];
            h.Text = 'Eye';
            
            h =uidropdown(p,'Tag','Eye');
            h.Position = [235 17 60 22];
            h.Items = {'Left','Right','Both'};
            h.Tooltip = 'Select which eye to track';
            
<<<<<<< HEAD
            
            h = uilabel(p);
            h.HorizontalAlignment = 'left';
            h.VerticalAlignment = 'bottom';
            h.Position = [295 39 60 22];
            h.Text = 'BG Color';
            
            h =uieditfield('text','Tag','bgColor','parent',p);
            h.Position = [295 17 60 22];
            h.Value= '';
            h.Tooltip = 'Specify background color (RGB). Leave empty to use cic.screen.color.background ';
            
            
=======
>>>>>>> 9f9dc7d6
        end
    end
    
    
    
end<|MERGE_RESOLUTION|>--- conflicted
+++ resolved
@@ -1,611 +1,587 @@
-% Wrapper around the Eyelink Toolbox.
-classdef eyelink < neurostim.plugins.eyetracker
-    %
-    % Plugin to interact with the Eyelink eyetracker.
-    %
-    % Set c.eye.clbTargetSize (in your space units) and c.eye.clbTargetColor
-    % in the color units that you chose with cic.screen.colorMode) to define
-    % the size and color of the calbriation targets. If you want a different color background
-    % than the main cic.screen.color.background during calibration
-    % then set c.eye.backgroundColor.
-    %
-    % Use with non LUM color modes and VPIXX requires a modified dispatchCallback
-    % that is in the tools directory (neurostimEyelinkDispatchCallback.).
-    % Use o.overlay =  true to draw text (white) and the calibration targets to
-    % the VPIXX overlay (using index colors that you define in
-    % c.screen.overlayClut) and the eye image to the main window (which can
-    % be M16 mode. If the eye image is very dim, use e.boostEyeImage to
-    % boost its luminance  - a factor of 5 works well.
-    % Settting o.overlay to false will draw everything to the VPIXX main
-    % window. The boostEyeImage factor will then scale the luminance of
-    % calibration targets and text as well.
-    %
-    % Properties
-    %   getSamples - if true, stores eye position/sample validity on every frame.
-    %   getEvents - if true, stores eye event data in eyeEvts.
-    %   eyeEvts - saves eyelink data in its original structure format.
-    %
-    %   doTrackerSetup - [true]: do tracker setup before next trial.
-    %   doDriftCorrect - [false]: do drift correction on next trial
-    %
-    % Commands:
-    % You can execute an arbitrary set of Eyelink commands by specifying
-    % them in the .commands field. For instance, to define your own
-    % (random?) calibration routine:
-    %
-    % xy = rand(9,2);
-    % c.eye.commands = {'generate_default_targets = NO',...
-    %                   'calibration_samples = 9',...
-    %                   'calibration_sequence = 0,1,2,3,4,5,6,7,8',...
-    %                   ['calibration_targets =' xy ],...
-    %                   'validation_samples = 9',...
-    %                   'validation_sequence = 0,1,2,3,4,5,6,7,8',...
-    %                   ['validation_targets =' xy]};
-    %
-    % The Commands cell array is also the way to change what is sent along
-    % the TCP link from eyelink to neurostim or to change other Eyelink
-    % settings.
-    %
-    % Interactive Keys:
-    %       F8: Do tracker setup before the next trial starts.
-    %       F9: Start a drift correction immediately (assume the subject is
-    %       fixating (0,0). Confirm correct fixation by pressing the space
-    %       bar, or press Esc to abort drift correction and continue.
-    %       By setting F9PassThrough to true, the confirmation is skipped
-    %       (i.e. it mimics the use of F9 on the Host keyboard - an
-    %       immediate drift correct, as long as the correction is smaller
-    %       than the setting final.ini.
-    %
-    %       F10: Start drift correction before the next trial. (Eyelink
-    %       will draw a target).
-    %
-    % See demos/gazeContingent
-    %
-    % TK, BK,  2016,2017
-    properties
-        el; %@struct;  % Information structure to communicate with Eyelink host
-        commands = {'link_sample_data = GAZE'};
-        edfFile = 'test.edf';
-        getSamples =true;
-        getEvents =false;
-        nTransferAttempts = 5;
-        
-        callbackFun = 'PsychEyelinkDispatchCallback'; % The regular PTB version works fine for RGB displays
-        boostEyeImage = 0;  % Factor by which to boost the eye image on a LUM calibrated display. [Default 0 means not boosted. Try values above 1.]
-        targetWindow;       % If an overlay is present, calibration targets can be drawn to it. This will be set automatically.
-<<<<<<< HEAD
-           
-=======
-        
->>>>>>> 9f9dc7d6
-
- 
-    end
-        
-    properties (SetAccess= {?neurostim.plugin}, GetAccess={?neurostim.plugin}, Hidden)
-        loc_useRawData;
-    end
-    
-    properties (Dependent)
-        isRecording;
-        isConnected; %double
-    end
-    
-    methods
-        function v = get.isRecording(~)
-            v = Eyelink('CheckRecording');%returns 0 if connected.
-            v = v==0;
-        end
-        
-        function v = get.isConnected(~)
-            % Can return el.dummyconnected too
-            v = Eyelink('isconnected');
-        end
-    end
-    
-    
-    methods
-        function o = eyelink(c)
-            assert(exist('Eyelink.m','file')==2,'The Eyelink toolbox is not available?'); % Check that the EyelinkToolBox is available.
-            o = o@neurostim.plugins.eyetracker(c);
-            o.addKey('F8','EyelinkSetup');
-            o.addKey('F9','QuickDriftCorrect');
-            o.addKey('F10','FullDriftCorrect');
-            
-            o.addProperty('eyeEvts',struct);
-            o.addProperty('clbTargetInnerSize',[]); %Inner circle of annulus
-            o.addProperty('clbType','HV9');
-            o.addProperty('host','');
-            
-            o.addProperty('useRawData',false);
-
-            o.addProperty('F9PassThrough',true); % simulate F9 press on Eyelink host to do quick drift correct
-            o.addProperty('transferFile',true); % afterExperiment - transfer file from the Host to here. (Only set to false in debugging to speed things  up)
-            o.addProperty('fake',false);            
-        end
-        
-        function beforeExperiment(o)
-            %Initalise default Eyelink el structure and set some values.
-            % first call it with the mainWindow
-            if o.fake; o.useMouse= true; beforeExperiment@neurostim.plugins.eyetracker(o);return;end
-            
-            o.el=EyelinkInitDefaults(o.cic.mainWindow);
-            setParms(o);
-            
-            if o.overlay
-                % Draw targets and text on the overlay, but the main window
-                % has to be the mainWindow, because the callback calls flip
-                % on it.   Note that this only works if the callback is sset to
-                % use neurostimEyelinkDispatchCallback, which is located i
-                % neurostim/tools
-                o.targetWindow = o.cic.overlayWindow; % Used by neurostim modified callback function only
-                % Normally cic sets o.window to overlayWindow when o.overlay == true. Reset back
-                o.window        = o.cic.mainWindow; %Used by PTB callback and by neurostim modified
-            else
-                o.targetWindow = o.window; % Everything goes to the main window
-            end
-            
-            if ~isempty(o.host)  &&  Eyelink('IsConnected')==0
-                Eyelink('SetAddress',o.host);
-            end
-            %Initialise connection to Eyelink.
-            if ~o.useMouse
-                result = Eyelink('Initialize', o.callbackFun);
-            else
-                result = Eyelink('InitializeDummy', o.callbackFun);
-            end
-            
-            if result ~=0
-                o.cic.error('STOPEXPERIMENT','Eyelink failed to initialize');
-                return;
-            end
-            
-            o.el.TERMINATE_KEY = o.el.ESC_KEY;  % quit using ESC
-            
-            
-            %Tell Eyelink about the pixel coordinates
-<<<<<<< HEAD
-            % Note: with a screen to the left of the main screen, the
-            % xorigin can be negative (in Win10); that can cause weird
-            % problems in Eyelink. The user should set explicitly set the origin to be
-            % zero in that case (instead of setting it to [] which will detect the negativ origin)
-            % Could fix that here, but not sure whether
-            % there are other consequences... BK - Mar 2020          
-=======
->>>>>>> 9f9dc7d6
-            Eyelink('Command', 'screen_pixel_coords = %d %d %d %d',o.cic.screen.xorigin,o.cic.screen.yorigin,o.cic.screen.xorigin + o.cic.screen.xpixels,o.cic.screen.yorigin + o.cic.screen.ypixels);
-            Eyelink('Command', 'calibration_type = %s',o.clbType);
-            Eyelink('command', 'sample_rate = %d',o.sampleRate);
-            
-            
-            % open file to record data to (will be renamed on copy)
-            [~,tmpFile] = fileparts(tempname);
-            o.edfFile= [tmpFile(end-7:end) '.edf']; %8 character limit
-            Eyelink('Openfile', o.edfFile);
-            
-            switch upper(o.eye)
-                case 'LEFT'
-                    Eyelink('Command','binocular_enabled=NO');
-                    Eyelink('Command','active_eye=LEFT');
-                    Eyelink('Message','%s', 'EYE_USED 0');
-                case 'RIGHT'
-                    Eyelink('Command','binocular_enabled=NO');
-                    Eyelink('Command','active_eye=RIGHT');
-                    Eyelink('Message','%s', 'EYE_USED 1');
-                case {'BOTH','BINOCULAR'}
-                    Eyelink('Command','binocular_enabled=YES');
-                    Eyelink('Command','active_eye=LEFT,RIGHT');
-                    Eyelink('Message','%s', 'EYE_USED 2');
-            end
-                
-            if o.useRawData
-              % add raw pupil (x,y) to the link data stream
-              o.command('link_sample_data = PUPIL,AREA');
-            end
-            
-            %Pass all commands to Eyelink
-            for i=1:length(o.commands)
-                result = Eyelink('Command', o.commands{i});
-                if result ~=0
-                    writeToFeed(o,['Eyelink Command: ' o.commands{i} ' failed!']);
-                end
-            end
-            
-            Eyelink('Command','add_file_preamble_text',['RECORDED BY ' o.cic.experiment]);
-            Eyelink('Command','add_file_preamble_text',['NEUROSTIM FILE ' o.cic.fullFile]);
-            
-            Eyelink('Message','DISPLAY_COORDS %d %d %d %d',o.cic.screen.xorigin, o.cic.screen.yorigin, o.cic.screen.xpixels,o.cic.screen.ypixels);
-            Eyelink('Message','%s',['DISPLAY_SIZE ' num2str(o.cic.screen.width) ' ' num2str(o.cic.screen.height)]);
-            Eyelink('Message','%s', ['FRAMERATE ' num2str(o.cic.screen.frameRate) ' Hz.']);
-            
-        end
-        
-        
-        function setParms(o)
-            % Careful, Eyelink toolbox uses British spelling...
-            
-            if strcmpi(o.clbType,'HV5C')
-                    % Calibrate HV5 but center screen only
-                    left =0.33;mid= 0.5;
-                    x = o.cic.screen.xpixels* [mid mid mid left 1-left];
-                    y = o.cic.screen.ypixels* [mid 1-left left mid  mid];
-                    xy = cat(2,num2str(x'),','*ones(5,1),num2str(y'),','*ones(5,1))';
-                    xy = xy(1:end-1);
-                    o.clbType = 'HV5';
-                    o.command({'calibration_type = HV5',...
-                        'generate_default_targets = NO',...
-<<<<<<< HEAD
-                        'enable_automatic_calibration = YES',...
-=======
-                        'enable_automatic_calibration = NO',...
->>>>>>> 9f9dc7d6
-                        'calibration_samples = 5',...
-                        'calibration_sequence = 0,1,2,3,4',...
-                        ['calibration_targets =' xy ],...
-                        'validation_samples = 5',...
-                        'validation_sequence = 0,1,2,3,4',...
-                        ['validation_targets =' xy],...
-                        'val_repeat_first_target=YES',...
-                        'cal_repeat_first_target=YES'});                    
-            end
-            
-            if isempty(o.backgroundColor)
-                % If the user did not set the background for the eyelink
-                % then use screen background
-                o.backgroundColor = o.cic.screen.color.background;
-                if o.boostEyeImage>1
-                    o.backgroundColor = o.backgroundColor./o.boostEyeImage;
-                end
-            end
-            if isempty(o.clbTargetColor)
-                % If the user did not set the calibration target color
-                % then set it to red
-                o.clbTargetColor = [1 0 0];
-            end
-            if isempty(o.foregroundColor)
-                o.foregroundColor = [1 1 1];
-            end
-            
-            % Push to el struct
-            o.el.backgroundcolour  = o.backgroundColor;
-            o.el.foregroundcolour  = o.foregroundColor;
-            o.el.msgfontcolour = o.foregroundColor;
-            o.el.imgtitlecolour = o.foregroundColor;
-            o.el.calibrationtargetcolour = o.clbTargetColor;
-            
-            o.el.calibrationtargetsize = o.clbTargetSize/o.cic.screen.width*100; %Eyelink sizes are percentages of screen
-            if isempty(o.clbTargetInnerSize)
-                o.el.calibrationtargetwidth = o.clbTargetSize/2/o.cic.screen.width*100; %default to half radius
-            else
-                o.el.calibrationtargetwidth = o.clbTargetInnerSize/o.cic.screen.width*100;
-            end
-            o.el.callback  = o.callbackFun;
-            o.el.hPlugin   = o; % Store a handle to the Eyelink plugin so that the callback handler functionc can use it
-            o.el.window  = o.cic.mainWindow; % Always main window
-            EyelinkUpdateDefaults(o.el); % Store as persistent variables in callbackFun
-        end
-        
-        function afterExperiment(o)
-            if o.fake; afterExperiment@neurostim.plugins.eyetracker(o);return;end
-            
-            o.cic.drawFormattedText('Transfering data from Eyelink host, please wait.','ShowNow',true);
-            Eyelink('StopRecording');
-            Eyelink('CloseFile');
-            pause(0.1);
-            if o.transferFile
-                try
-                    newFileName = [o.cic.fullFile '.edf'];
-                    for i=1:o.nTransferAttempts
-                        status=Eyelink('ReceiveFile',o.edfFile,newFileName); %change to OUTPUT dir
-                        if status>0
-                            o.edfFile = newFileName;
-                            writeToFeed(o,['Success: transferred ' num2str(status) ' bytes']);
-                            break
-                        else
-                            o.nTransferAttempts = o.nTransferAttempts - 1;
-                            writeToFeed(o,['Fail: EDF file (' o.edfFile ')  did not transfer ' num2str(status)]);
-                            writeToFeed(o,['Retrying. ' num2str(o.nTransferAttempts) ' attempts remaining.']);
-                        end
-                    end
-                catch
-                    error(horzcat('Eyelink file transfer failed. Saved on Eyelink PC as ',o.edfFile));
-                end
-            end
-            Eyelink('Shutdown');
-        end
-        
-        function beforeTrial(o)
-            if o.fake; beforeTrial@neurostim.plugins.eyetracker(o);return;end
-            
-            if ~o.useMouse && (o.doTrackerSetup || o.doDriftCorrect)
-                % Prepare for Eyelink drawing.
-                % The Eyelink toolbox draws its targets in pixels. Undo any
-                % transformations.
-                Screen('glPushMatrix',o.window);
-                Screen('glLoadIdentity',o.window);
-                
-                % Do setup or drift correct
-                if o.doTrackerSetup
-                    if o.boostEyeImage>1 && strcmpi(o.cic.screen.colorMode,'LUM') && ~isnan(o.cic.screen.calibration.ns.bias)
-                        % Because Eyelink does not send calibrated
-                        % luminance values in its eye image, it can look
-                        % very dim on a calibrated display. We hack that
-                        % here by just boosting the gain of the extended gamma temporarily.
-                        
-                        % out = bias + gain * ((lum-minLum)./(maxLum-minLum)) ^1./gamma )
-                        PsychColorCorrection('SetExtendedGammaParameters', o.window, o.cic.screen.calibration.ns.min, o.cic.screen.calibration.ns.max/o.boostEyeImage,o.cic.screen.calibration.ns.gain,o.cic.screen.calibration.ns.bias);
-                    end
-                    EyelinkDoTrackerSetup(o.el);
-                    if o.boostEyeImage>1 && strcmpi(o.cic.screen.colorMode,'LUM') && ~isnan(o.cic.screen.calibration.ns.bias)
-                        % Restore originalm, calibrated settings
-                        PsychColorCorrection('SetExtendedGammaParameters', o.window, o.cic.screen.calibration.ns.min, o.cic.screen.calibration.ns.max, o.cic.screen.calibration.ns.gain ,o.cic.screen.calibration.ns.bias);
-                    end
-                elseif o.doDriftCorrect
-                    EyelinkDoDriftCorrect(o.el); % Using default center of screen.
-                end
-                
-                o.doTrackerSetup = false;
-                o.doDriftCorrect = false; % done for now
-                
-                
-                % Change back to CIC background
-                Screen('FillRect', o.window, o.cic.screen.color.background);
-                Screen('glPopMatrix',o.window); % restore neurostim transformations
-                
-                Screen('Flip',o.cic.mainWindow); % Back to the original window
-            end
-            
-            
-            if ~o.isRecording
-                Eyelink('StartRecording');
-                available = Eyelink('EyeAvailable'); % get eye that's tracked
-                if available ==-1
-                    % No eye
-                    o.cic.error('STOPEXPERIMENT','eye not available')
-                else
-                    o.eye = eye2str(o,available);
-                end
-            end
-            
-            Eyelink('Command','record_status_message %s%s%s',o.cic.paradigm, '_TRIAL:',num2str(o.cic.trial));
-            Eyelink('Message','%s',['TR:' num2str(o.cic.trial)]);   %will this be used to align clocks later?
-            Eyelink('Message','TRIALID %d-%d',o.cic.condition,o.cic.trial);
-            
-<<<<<<< HEAD
-            o.eyeClockTime = Eyelink('TrackerTime');
-            %o.writeToFeed(num2str(o.eyeClockTime/100));
-            
-=======
-            o.eyeClockTime = Eyelink('TrackerTime'); 
-            % BK Noticed that this does not always get updated values (i.e.
-            % same value throughout the experiment). Not fatal as we use
-            % only the logged time in Neurostim to align, but strange.                        
->>>>>>> 9f9dc7d6
-        end
-        
-        function afterFrame(o)
-            if o.fake; afterFrame@neurostim.plugins.eyetracker(o);return;end
-            %             if ~o.isRecording
-            %                 o.cic.error('STOPEXPERIMENT','Eyelink is not recording...');
-            %                 return;
-            %             end
-            
-            if o.getSamples
-                % Continuous samples requested
-                % get the sample in the form of an event structure
-                sample = Eyelink( 'NewestFloatSample');
-                if ~isstruct(sample)
-                    % No sample or other error, just continue to next
-                    % frame
-                else
-                    % convert to physical coordinates
-                    eyeNr = str2eye(o,o.eye);
-
-                    if o.loc_useRawData
-                      % get raw camera (x,y) of pupil center and apply o.clbMatrix (see @eyetracker)
-                      [o.x,o.y] = o.raw2ns(sample.px(eyeNr+1),sample.py(eyeNr+1)); % eyeNr+1, since we're indexing a MATLAB array
-                    else
-                      % get gaze position (in display pixels)
-                      [o.x,o.y] = o.raw2ns(sample.gx(eyeNr+1),sample.gy(eyeNr+1)); % eyeNr+1, since we're indexing a MATLAB array
-                    end
-                                        
-                    o.pupilSize = sample.pa(eyeNr+1);
-                    o.valid  = any(sample.gx(eyeNr+1)~=o.el.MISSING_DATA); % Blink or other missing data.
-                end
-            end
-            if o.getEvents
-                % Only events requested
-                switch  o.isConnected
-                    case o.el.dummyconnected
-                        % Use mousecoordinates, save everything as a
-                        % endsacc event.
-                        %                         [o.x,o.y] = o.mouseConnection(c);
-                        eyeEvts = o.eyeEvts;
-                        [eyeEvts.gx,eyeEvts.gy,eyeEvts.type] = deal(x,y,o.el.ENDSACC);
-                        o.eyeEvts = eyeEvts;
-                    case o.el.connected
-                        evtype=Eyelink('getnextdatatype');
-                        if any(ismember(evtype,[o.el.ENDSACC, o.el.ENDFIX, o.el.STARTBLINK,...
-                                o.el.ENDBLINK,o.el.STARTSACC,o.el.STARTFIX,...
-                                o.el.FIXUPDATE, o.el.INPUTEVENT,o.el.MESSAGEEVENT,...
-                                o.el.BUTTONEVENT, o.el.STARTPARSE, o.el.ENDPARSE]))
-                            o.eyeEvts = Eyelink('GetFloatData', evtype);
-                        else
-                            %                             o.cic.error('STOPEXPERIMENT','Eyelink is not connected');
-                        end
-                end
-                % x and y
-                
-            end
-        end
-        
-        % Add an eyelink command that will be executed before the
-        % experiment starts. Passing an empty string resets the command
-        % list.
-        function command(o,newCommands)
-            %Currently, only beforeExperiment commands are accepted
-            if o.cic.trial>0
-                o.cic.error('STOPEXPERIMENT','Eyelink commands are currently not permitted once the experiment has started.');
-            end
-            
-            %Assign the command
-            if isempty(newCommands)
-                o.commands= {};
-            else
-                if iscell(newCommands)
-                    o.commands = cat(2,o.commands,newCommands);
-                else % is char
-                o.commands = cat(2,o.commands,{newCommands});
-                if ~isempty(strfind(upper(newCommands),'LINK_SAMPLE_DATA')) %#ok<STREMP>
-                    o.getSamples = true;
-                elseif ~isempty(strfind(upper(newCommands),'LINK_EVENT_DATA')) %#ok<STREMP>
-                    o.getEvents = true;
-                end                                    
-                end
-            end
-        end
-        
-        function keyboard(o,key,~)
-            if o.fake; keyboard@neurostim.plugins.eyetracker(o,key);return;end
-            switch upper(key)
-                case 'F9'
-                    % Do a manual drift correction right now, by sending an
-                    % F9 to Eyelink.
-                    if o.F9PassThrough
-                        % If the tracker has been setup to use F9 as the
-                        % online drift correct button (i.e. key_function F9
-                        % online_dcorr_trigger is in the final.ini), then
-                        % just sending an F9 does an immediate drift
-                        % correct without interfering with the operation on
-                        % the stimulus end (i.e. here)
-                        Eyelink('SendKeyButton', o.el.F9_KEY, 0, o.el.KB_PRESS );
-                    else
-                        % Slightly more involved drift correct. This
-                        % happens immediately but because the experimenter
-                        % has to confirm, this takes more time and can
-                        % cause a small timing error in the current trial
-                        % This is the default because it does not require a
-                        % change on the Eyelink host computer.
-                        Eyelink('StopRecording');
-                        [tx,ty ] = o.cic.physical2Pixel(0,0);
-                        draw = 0; % Assume NS has drawn a dot
-                        allowSetup  = 0; % If it fails it fails..(we coudl be in the middle of a trial; dont want to mess up the flow)
-                        EyelinkDoDriftCorrect(o.el,tx,ty,draw, allowSetup);
-                        Eyelink('StartRecording');
-                    end
-                case 'F8'
-                    % Do tracker setup before next trial
-                    o.doTrackerSetup  = true;
-                case 'F10'
-                    % Do a drift correct with eyelink calibration target
-                    % before next trial
-                    o.doDriftCorrect = true;
-            end
-        end
-        
-        function str  = eye2str(o,eyeNr)
-            % Convert an eyelink number to a string that identifies the eye
-            % Matching with plugnis.eyetracker)
-            eyes = {'LEFT','RIGHT','BOTH'};
-            eyeNrs = [o.el.LEFT_EYE,o.el.RIGHT_EYE,o.el.BINOCULAR];
-            str = eyes{eyeNr ==eyeNrs};
-        end
-        
-        function nr = str2eye(o,eye)
-            % Convert a string that identifies the eye
-            %  to an eyelink number
-            eyes = {'LEFT','RIGHT','BOTH','BINOCULAR'};
-            eyeNrs = [o.el.LEFT_EYE,o.el.RIGHT_EYE,o.el.BINOCULAR,o.el.BINOCULAR];
-            nr = eyeNrs(strcmpi(eye,eyes));
-        end
-        
-        
-    end
-    
-    %% GUI function
-    methods (Access= public)
-        function guiSet(o,parms)
-            %The nsGui calls this just before the experiment starts;
-            % o = eyelink plugin
-            % p = struct with settings for each of the elements in the
-            % guiLayout, named after the Tag property
-            %
-            o.doTrackerSetup    = ~parms.SkipCal;
-            o.eye               = parms.Eye;
-            o.fake              = strcmpi(parms.onOffFakeKnob,'fake');
-<<<<<<< HEAD
-            o.clbType           = parms.Calibration;
-            if isempty(parms.bgColor)
-                o.backgroundColor = [];
-            else
-                o.backgroundColor = str2num(parms.bgColor); %#ok<ST2NM>
-            end
-=======
-            
->>>>>>> 9f9dc7d6
-          
-        end
-    end
-    
-    methods (Static, Access=public)
-        
-        function guiLayout(p)
-            % Add plugin specific elements            
-            h = uilabel(p);
-            h.HorizontalAlignment = 'left';
-            h.VerticalAlignment = 'bottom';
-            h.Position = [110 39 60 22];
-            h.Text = 'Skip Calib.';
-            
-            h = uicheckbox(p,'Tag','SkipCal');
-            h.Position = [130 17 22 22];
-            h.Text = '';
-            h.Value=  false;
-            h.Tooltip = 'Check to skip calibration at the start of the experiment';
-            
-            
-            h = uilabel(p);
-            h.HorizontalAlignment = 'left';
-            h.VerticalAlignment = 'bottom';
-            h.Position = [175 39 60 22];
-            h.Text = 'Calib.';
-            
-            h =uidropdown(p,'Tag','Calibration');
-            h.Position = [175 17 60 22];
-            h.Items = {'HV9','HV5','HV5C'};
-            h.Tooltip = 'Pick a calibration mode';
-            
-            
-            h = uilabel(p);
-            h.HorizontalAlignment = 'left';
-            h.VerticalAlignment = 'bottom';
-            h.Position = [235 39 60 22];
-            h.Text = 'Eye';
-            
-            h =uidropdown(p,'Tag','Eye');
-            h.Position = [235 17 60 22];
-            h.Items = {'Left','Right','Both'};
-            h.Tooltip = 'Select which eye to track';
-            
-<<<<<<< HEAD
-            
-            h = uilabel(p);
-            h.HorizontalAlignment = 'left';
-            h.VerticalAlignment = 'bottom';
-            h.Position = [295 39 60 22];
-            h.Text = 'BG Color';
-            
-            h =uieditfield('text','Tag','bgColor','parent',p);
-            h.Position = [295 17 60 22];
-            h.Value= '';
-            h.Tooltip = 'Specify background color (RGB). Leave empty to use cic.screen.color.background ';
-            
-            
-=======
->>>>>>> 9f9dc7d6
-        end
-    end
-    
-    
-    
+% Wrapper around the Eyelink Toolbox.
+classdef eyelink < neurostim.plugins.eyetracker
+    %
+    % Plugin to interact with the Eyelink eyetracker.
+    %
+    % Set c.eye.clbTargetSize (in your space units) and c.eye.clbTargetColor
+    % in the color units that you chose with cic.screen.colorMode) to define
+    % the size and color of the calbriation targets. If you want a different color background
+    % than the main cic.screen.color.background during calibration
+    % then set c.eye.backgroundColor.
+    %
+    % Use with non LUM color modes and VPIXX requires a modified dispatchCallback
+    % that is in the tools directory (neurostimEyelinkDispatchCallback.).
+    % Use o.overlay =  true to draw text (white) and the calibration targets to
+    % the VPIXX overlay (using index colors that you define in
+    % c.screen.overlayClut) and the eye image to the main window (which can
+    % be M16 mode. If the eye image is very dim, use e.boostEyeImage to
+    % boost its luminance  - a factor of 5 works well.
+    % Settting o.overlay to false will draw everything to the VPIXX main
+    % window. The boostEyeImage factor will then scale the luminance of
+    % calibration targets and text as well.
+    %
+    % Properties
+    %   getSamples - if true, stores eye position/sample validity on every frame.
+    %   getEvents - if true, stores eye event data in eyeEvts.
+    %   eyeEvts - saves eyelink data in its original structure format.
+    %
+    %   doTrackerSetup - [true]: do tracker setup before next trial.
+    %   doDriftCorrect - [false]: do drift correction on next trial
+    %
+    % Commands:
+    % You can execute an arbitrary set of Eyelink commands by specifying
+    % them in the .commands field. For instance, to define your own
+    % (random?) calibration routine:
+    %
+    % xy = rand(9,2);
+    % c.eye.commands = {'generate_default_targets = NO',...
+    %                   'calibration_samples = 9',...
+    %                   'calibration_sequence = 0,1,2,3,4,5,6,7,8',...
+    %                   ['calibration_targets =' xy ],...
+    %                   'validation_samples = 9',...
+    %                   'validation_sequence = 0,1,2,3,4,5,6,7,8',...
+    %                   ['validation_targets =' xy]};
+    %
+    % The Commands cell array is also the way to change what is sent along
+    % the TCP link from eyelink to neurostim or to change other Eyelink
+    % settings.
+    %
+    % Interactive Keys:
+    %       F8: Do tracker setup before the next trial starts.
+    %       F9: Start a drift correction immediately (assume the subject is
+    %       fixating (0,0). Confirm correct fixation by pressing the space
+    %       bar, or press Esc to abort drift correction and continue.
+    %       By setting F9PassThrough to true, the confirmation is skipped
+    %       (i.e. it mimics the use of F9 on the Host keyboard - an
+    %       immediate drift correct, as long as the correction is smaller
+    %       than the setting final.ini.
+    %
+    %       F10: Start drift correction before the next trial. (Eyelink
+    %       will draw a target).
+    %
+    % See demos/gazeContingent
+    %
+    % TK, BK,  2016,2017
+    properties
+        el; %@struct;  % Information structure to communicate with Eyelink host
+        commands = {'link_sample_data = GAZE'};
+        edfFile = 'test.edf';
+        getSamples =true;
+        getEvents =false;
+        nTransferAttempts = 5;
+        
+        callbackFun = 'PsychEyelinkDispatchCallback'; % The regular PTB version works fine for RGB displays
+        boostEyeImage = 0;  % Factor by which to boost the eye image on a LUM calibrated display. [Default 0 means not boosted. Try values above 1.]
+        targetWindow;       % If an overlay is present, calibration targets can be drawn to it. This will be set automatically.
+           
+
+ 
+    end
+        
+    properties (SetAccess= {?neurostim.plugin}, GetAccess={?neurostim.plugin}, Hidden)
+        loc_useRawData;
+    end
+    
+    properties (Dependent)
+        isRecording;
+        isConnected; %double
+    end
+    
+    methods
+        function v = get.isRecording(~)
+            v = Eyelink('CheckRecording');%returns 0 if connected.
+            v = v==0;
+        end
+        
+        function v = get.isConnected(~)
+            % Can return el.dummyconnected too
+            v = Eyelink('isconnected');
+        end
+    end
+    
+    
+    methods
+        function o = eyelink(c)
+            assert(exist('Eyelink.m','file')==2,'The Eyelink toolbox is not available?'); % Check that the EyelinkToolBox is available.
+            o = o@neurostim.plugins.eyetracker(c);
+            o.addKey('F8','EyelinkSetup');
+            o.addKey('F9','QuickDriftCorrect');
+            o.addKey('F10','FullDriftCorrect');
+            
+            o.addProperty('eyeEvts',struct);
+            o.addProperty('clbTargetInnerSize',[]); %Inner circle of annulus
+            o.addProperty('clbType','HV9');
+            o.addProperty('host','');
+            
+            o.addProperty('useRawData',false);
+
+            o.addProperty('F9PassThrough',true); % simulate F9 press on Eyelink host to do quick drift correct
+            o.addProperty('transferFile',true); % afterExperiment - transfer file from the Host to here. (Only set to false in debugging to speed things  up)
+            o.addProperty('fake',false);            
+        end
+        
+        function beforeExperiment(o)
+            %Initalise default Eyelink el structure and set some values.
+            % first call it with the mainWindow
+            if o.fake; o.useMouse= true; beforeExperiment@neurostim.plugins.eyetracker(o);return;end
+            
+            o.el=EyelinkInitDefaults(o.cic.mainWindow);
+            setParms(o);
+            
+            if o.overlay
+                % Draw targets and text on the overlay, but the main window
+                % has to be the mainWindow, because the callback calls flip
+                % on it.   Note that this only works if the callback is sset to
+                % use neurostimEyelinkDispatchCallback, which is located i
+                % neurostim/tools
+                o.targetWindow = o.cic.overlayWindow; % Used by neurostim modified callback function only
+                % Normally cic sets o.window to overlayWindow when o.overlay == true. Reset back
+                o.window        = o.cic.mainWindow; %Used by PTB callback and by neurostim modified
+            else
+                o.targetWindow = o.window; % Everything goes to the main window
+            end
+            
+            if ~isempty(o.host)  &&  Eyelink('IsConnected')==0
+                Eyelink('SetAddress',o.host);
+            end
+            %Initialise connection to Eyelink.
+            if ~o.useMouse
+                result = Eyelink('Initialize', o.callbackFun);
+            else
+                result = Eyelink('InitializeDummy', o.callbackFun);
+            end
+            
+            if result ~=0
+                o.cic.error('STOPEXPERIMENT','Eyelink failed to initialize');
+                return;
+            end
+            
+            o.el.TERMINATE_KEY = o.el.ESC_KEY;  % quit using ESC
+            
+            
+            %Tell Eyelink about the pixel coordinates
+            % Note: with a screen to the left of the main screen, the
+            % xorigin can be negative (in Win10); that can cause weird
+            % problems in Eyelink. The user should set explicitly set the origin to be
+            % zero in that case (instead of setting it to [] which will detect the negativ origin)
+            % Could fix that here, but not sure whether
+            % there are other consequences... BK - Mar 2020          
+            Eyelink('Command', 'screen_pixel_coords = %d %d %d %d',o.cic.screen.xorigin,o.cic.screen.yorigin,o.cic.screen.xorigin + o.cic.screen.xpixels,o.cic.screen.yorigin + o.cic.screen.ypixels);
+            Eyelink('Command', 'calibration_type = %s',o.clbType);
+            Eyelink('command', 'sample_rate = %d',o.sampleRate);
+            
+            
+            % open file to record data to (will be renamed on copy)
+            [~,tmpFile] = fileparts(tempname);
+            o.edfFile= [tmpFile(end-7:end) '.edf']; %8 character limit
+            Eyelink('Openfile', o.edfFile);
+            
+            switch upper(o.eye)
+                case 'LEFT'
+                    Eyelink('Command','binocular_enabled=NO');
+                    Eyelink('Command','active_eye=LEFT');
+                    Eyelink('Message','%s', 'EYE_USED 0');
+                case 'RIGHT'
+                    Eyelink('Command','binocular_enabled=NO');
+                    Eyelink('Command','active_eye=RIGHT');
+                    Eyelink('Message','%s', 'EYE_USED 1');
+                case {'BOTH','BINOCULAR'}
+                    Eyelink('Command','binocular_enabled=YES');
+                    Eyelink('Command','active_eye=LEFT,RIGHT');
+                    Eyelink('Message','%s', 'EYE_USED 2');
+            end
+                
+            if o.useRawData
+              % add raw pupil (x,y) to the link data stream
+              o.command('link_sample_data = PUPIL,AREA');
+            end
+            
+            %Pass all commands to Eyelink
+            for i=1:length(o.commands)
+                result = Eyelink('Command', o.commands{i});
+                if result ~=0
+                    writeToFeed(o,['Eyelink Command: ' o.commands{i} ' failed!']);
+                end
+            end
+            
+            Eyelink('Command','add_file_preamble_text',['RECORDED BY ' o.cic.experiment]);
+            Eyelink('Command','add_file_preamble_text',['NEUROSTIM FILE ' o.cic.fullFile]);
+            
+            Eyelink('Message','DISPLAY_COORDS %d %d %d %d',o.cic.screen.xorigin, o.cic.screen.yorigin, o.cic.screen.xpixels,o.cic.screen.ypixels);
+            Eyelink('Message','%s',['DISPLAY_SIZE ' num2str(o.cic.screen.width) ' ' num2str(o.cic.screen.height)]);
+            Eyelink('Message','%s', ['FRAMERATE ' num2str(o.cic.screen.frameRate) ' Hz.']);
+            
+        end
+        
+        
+        function setParms(o)
+            % Careful, Eyelink toolbox uses British spelling...
+            
+            if strcmpi(o.clbType,'HV5C')
+                    % Calibrate HV5 but center screen only
+                    left =0.33;mid= 0.5;
+                    x = o.cic.screen.xpixels* [mid mid mid left 1-left];
+                    y = o.cic.screen.ypixels* [mid 1-left left mid  mid];
+                    xy = cat(2,num2str(x'),','*ones(5,1),num2str(y'),','*ones(5,1))';
+                    xy = xy(1:end-1);
+                    o.clbType = 'HV5';
+                    o.command({'calibration_type = HV5',...
+                        'generate_default_targets = NO',...
+                        'enable_automatic_calibration = YES',...
+                        'calibration_samples = 5',...
+                        'calibration_sequence = 0,1,2,3,4',...
+                        ['calibration_targets =' xy ],...
+                        'validation_samples = 5',...
+                        'validation_sequence = 0,1,2,3,4',...
+                        ['validation_targets =' xy],...
+                        'val_repeat_first_target=YES',...
+                        'cal_repeat_first_target=YES'});                    
+            end
+            
+            if isempty(o.backgroundColor)
+                % If the user did not set the background for the eyelink
+                % then use screen background
+                o.backgroundColor = o.cic.screen.color.background;
+                if o.boostEyeImage>1
+                    o.backgroundColor = o.backgroundColor./o.boostEyeImage;
+                end
+            end
+            if isempty(o.clbTargetColor)
+                % If the user did not set the calibration target color
+                % then set it to red
+                o.clbTargetColor = [1 0 0];
+            end
+            if isempty(o.foregroundColor)
+                o.foregroundColor = [1 1 1];
+            end
+            
+            % Push to el struct
+            o.el.backgroundcolour  = o.backgroundColor;
+            o.el.foregroundcolour  = o.foregroundColor;
+            o.el.msgfontcolour = o.foregroundColor;
+            o.el.imgtitlecolour = o.foregroundColor;
+            o.el.calibrationtargetcolour = o.clbTargetColor;
+            
+            o.el.calibrationtargetsize = o.clbTargetSize/o.cic.screen.width*100; %Eyelink sizes are percentages of screen
+            if isempty(o.clbTargetInnerSize)
+                o.el.calibrationtargetwidth = o.clbTargetSize/2/o.cic.screen.width*100; %default to half radius
+            else
+                o.el.calibrationtargetwidth = o.clbTargetInnerSize/o.cic.screen.width*100;
+            end
+            o.el.callback  = o.callbackFun;
+            o.el.hPlugin   = o; % Store a handle to the Eyelink plugin so that the callback handler functionc can use it
+            o.el.window  = o.cic.mainWindow; % Always main window
+            EyelinkUpdateDefaults(o.el); % Store as persistent variables in callbackFun
+        end
+        
+        function afterExperiment(o)
+            if o.fake; afterExperiment@neurostim.plugins.eyetracker(o);return;end
+            
+            o.cic.drawFormattedText('Transfering data from Eyelink host, please wait.','ShowNow',true);
+            Eyelink('StopRecording');
+            Eyelink('CloseFile');
+            pause(0.1);
+            if o.transferFile
+                try
+                    newFileName = [o.cic.fullFile '.edf'];
+                    for i=1:o.nTransferAttempts
+                        status=Eyelink('ReceiveFile',o.edfFile,newFileName); %change to OUTPUT dir
+                        if status>0
+                            o.edfFile = newFileName;
+                            writeToFeed(o,['Success: transferred ' num2str(status) ' bytes']);
+                            break
+                        else
+                            o.nTransferAttempts = o.nTransferAttempts - 1;
+                            writeToFeed(o,['Fail: EDF file (' o.edfFile ')  did not transfer ' num2str(status)]);
+                            writeToFeed(o,['Retrying. ' num2str(o.nTransferAttempts) ' attempts remaining.']);
+                        end
+                    end
+                catch
+                    error(horzcat('Eyelink file transfer failed. Saved on Eyelink PC as ',o.edfFile));
+                end
+            end
+            Eyelink('Shutdown');
+        end
+        
+        function beforeTrial(o)
+            if o.fake; beforeTrial@neurostim.plugins.eyetracker(o);return;end
+            
+            if ~o.useMouse && (o.doTrackerSetup || o.doDriftCorrect)
+                % Prepare for Eyelink drawing.
+                % The Eyelink toolbox draws its targets in pixels. Undo any
+                % transformations.
+                Screen('glPushMatrix',o.window);
+                Screen('glLoadIdentity',o.window);
+                
+                % Do setup or drift correct
+                if o.doTrackerSetup
+                    if o.boostEyeImage>1 && strcmpi(o.cic.screen.colorMode,'LUM') && ~isnan(o.cic.screen.calibration.ns.bias)
+                        % Because Eyelink does not send calibrated
+                        % luminance values in its eye image, it can look
+                        % very dim on a calibrated display. We hack that
+                        % here by just boosting the gain of the extended gamma temporarily.
+                        
+                        % out = bias + gain * ((lum-minLum)./(maxLum-minLum)) ^1./gamma )
+                        PsychColorCorrection('SetExtendedGammaParameters', o.window, o.cic.screen.calibration.ns.min, o.cic.screen.calibration.ns.max/o.boostEyeImage,o.cic.screen.calibration.ns.gain,o.cic.screen.calibration.ns.bias);
+                    end
+                    EyelinkDoTrackerSetup(o.el);
+                    if o.boostEyeImage>1 && strcmpi(o.cic.screen.colorMode,'LUM') && ~isnan(o.cic.screen.calibration.ns.bias)
+                        % Restore originalm, calibrated settings
+                        PsychColorCorrection('SetExtendedGammaParameters', o.window, o.cic.screen.calibration.ns.min, o.cic.screen.calibration.ns.max, o.cic.screen.calibration.ns.gain ,o.cic.screen.calibration.ns.bias);
+                    end
+                elseif o.doDriftCorrect
+                    EyelinkDoDriftCorrect(o.el); % Using default center of screen.
+                end
+                
+                o.doTrackerSetup = false;
+                o.doDriftCorrect = false; % done for now
+                
+                
+                % Change back to CIC background
+                Screen('FillRect', o.window, o.cic.screen.color.background);
+                Screen('glPopMatrix',o.window); % restore neurostim transformations
+                
+                Screen('Flip',o.cic.mainWindow); % Back to the original window
+            end
+            
+            
+            if ~o.isRecording
+                Eyelink('StartRecording');
+                available = Eyelink('EyeAvailable'); % get eye that's tracked
+                if available ==-1
+                    % No eye
+                    o.cic.error('STOPEXPERIMENT','eye not available')
+                else
+                    o.eye = eye2str(o,available);
+                end
+            end
+            
+            Eyelink('Command','record_status_message %s%s%s',o.cic.paradigm, '_TRIAL:',num2str(o.cic.trial));
+            Eyelink('Message','%s',['TR:' num2str(o.cic.trial)]);   %will this be used to align clocks later?
+            Eyelink('Message','TRIALID %d-%d',o.cic.condition,o.cic.trial);
+            
+            o.eyeClockTime = Eyelink('TrackerTime'); 
+            % BK Noticed that this does not always get updated values (i.e.
+            % same value throughout the experiment). Not fatal as we use
+            % only the logged time in Neurostim to align, but strange.                        
+        end
+        
+        function afterFrame(o)
+            if o.fake; afterFrame@neurostim.plugins.eyetracker(o);return;end
+            %             if ~o.isRecording
+            %                 o.cic.error('STOPEXPERIMENT','Eyelink is not recording...');
+            %                 return;
+            %             end
+            
+            if o.getSamples
+                % Continuous samples requested
+                % get the sample in the form of an event structure
+                sample = Eyelink( 'NewestFloatSample');
+                if ~isstruct(sample)
+                    % No sample or other error, just continue to next
+                    % frame
+                else
+                    % convert to physical coordinates
+                    eyeNr = str2eye(o,o.eye);
+
+                    if o.loc_useRawData
+                      % get raw camera (x,y) of pupil center and apply o.clbMatrix (see @eyetracker)
+                      [o.x,o.y] = o.raw2ns(sample.px(eyeNr+1),sample.py(eyeNr+1)); % eyeNr+1, since we're indexing a MATLAB array
+                    else
+                      % get gaze position (in display pixels)
+                      [o.x,o.y] = o.raw2ns(sample.gx(eyeNr+1),sample.gy(eyeNr+1)); % eyeNr+1, since we're indexing a MATLAB array
+                    end
+                                        
+                    o.pupilSize = sample.pa(eyeNr+1);
+                    o.valid  = any(sample.gx(eyeNr+1)~=o.el.MISSING_DATA); % Blink or other missing data.
+                end
+            end
+            if o.getEvents
+                % Only events requested
+                switch  o.isConnected
+                    case o.el.dummyconnected
+                        % Use mousecoordinates, save everything as a
+                        % endsacc event.
+                        %                         [o.x,o.y] = o.mouseConnection(c);
+                        eyeEvts = o.eyeEvts;
+                        [eyeEvts.gx,eyeEvts.gy,eyeEvts.type] = deal(x,y,o.el.ENDSACC);
+                        o.eyeEvts = eyeEvts;
+                    case o.el.connected
+                        evtype=Eyelink('getnextdatatype');
+                        if any(ismember(evtype,[o.el.ENDSACC, o.el.ENDFIX, o.el.STARTBLINK,...
+                                o.el.ENDBLINK,o.el.STARTSACC,o.el.STARTFIX,...
+                                o.el.FIXUPDATE, o.el.INPUTEVENT,o.el.MESSAGEEVENT,...
+                                o.el.BUTTONEVENT, o.el.STARTPARSE, o.el.ENDPARSE]))
+                            o.eyeEvts = Eyelink('GetFloatData', evtype);
+                        else
+                            %                             o.cic.error('STOPEXPERIMENT','Eyelink is not connected');
+                        end
+                end
+                % x and y
+                
+            end
+        end
+        
+        % Add an eyelink command that will be executed before the
+        % experiment starts. Passing an empty string resets the command
+        % list.
+        function command(o,newCommands)
+            %Currently, only beforeExperiment commands are accepted
+            if o.cic.trial>0
+                o.cic.error('STOPEXPERIMENT','Eyelink commands are currently not permitted once the experiment has started.');
+            end
+            
+            %Assign the command
+            if isempty(newCommands)
+                o.commands= {};
+            else
+                if iscell(newCommands)
+                    o.commands = cat(2,o.commands,newCommands);
+                else % is char
+                o.commands = cat(2,o.commands,{newCommands});
+                if ~isempty(strfind(upper(newCommands),'LINK_SAMPLE_DATA')) %#ok<STREMP>
+                    o.getSamples = true;
+                elseif ~isempty(strfind(upper(newCommands),'LINK_EVENT_DATA')) %#ok<STREMP>
+                    o.getEvents = true;
+                end                                    
+                end
+            end
+        end
+        
+        function keyboard(o,key,~)
+            if o.fake; keyboard@neurostim.plugins.eyetracker(o,key);return;end
+            switch upper(key)
+                case 'F9'
+                    % Do a manual drift correction right now, by sending an
+                    % F9 to Eyelink.
+                    if o.F9PassThrough
+                        % If the tracker has been setup to use F9 as the
+                        % online drift correct button (i.e. key_function F9
+                        % online_dcorr_trigger is in the final.ini), then
+                        % just sending an F9 does an immediate drift
+                        % correct without interfering with the operation on
+                        % the stimulus end (i.e. here)
+                        Eyelink('SendKeyButton', o.el.F9_KEY, 0, o.el.KB_PRESS );
+                    else
+                        % Slightly more involved drift correct. This
+                        % happens immediately but because the experimenter
+                        % has to confirm, this takes more time and can
+                        % cause a small timing error in the current trial
+                        % This is the default because it does not require a
+                        % change on the Eyelink host computer.
+                        Eyelink('StopRecording');
+                        [tx,ty ] = o.cic.physical2Pixel(0,0);
+                        draw = 0; % Assume NS has drawn a dot
+                        allowSetup  = 0; % If it fails it fails..(we coudl be in the middle of a trial; dont want to mess up the flow)
+                        EyelinkDoDriftCorrect(o.el,tx,ty,draw, allowSetup);
+                        Eyelink('StartRecording');
+                    end
+                case 'F8'
+                    % Do tracker setup before next trial
+                    o.doTrackerSetup  = true;
+                case 'F10'
+                    % Do a drift correct with eyelink calibration target
+                    % before next trial
+                    o.doDriftCorrect = true;
+            end
+        end
+        
+        function str  = eye2str(o,eyeNr)
+            % Convert an eyelink number to a string that identifies the eye
+            % Matching with plugnis.eyetracker)
+            eyes = {'LEFT','RIGHT','BOTH'};
+            eyeNrs = [o.el.LEFT_EYE,o.el.RIGHT_EYE,o.el.BINOCULAR];
+            str = eyes{eyeNr ==eyeNrs};
+        end
+        
+        function nr = str2eye(o,eye)
+            % Convert a string that identifies the eye
+            %  to an eyelink number
+            eyes = {'LEFT','RIGHT','BOTH','BINOCULAR'};
+            eyeNrs = [o.el.LEFT_EYE,o.el.RIGHT_EYE,o.el.BINOCULAR,o.el.BINOCULAR];
+            nr = eyeNrs(strcmpi(eye,eyes));
+        end
+        
+        
+    end
+    
+    %% GUI function
+    methods (Access= public)
+        function guiSet(o,parms)
+            %The nsGui calls this just before the experiment starts;
+            % o = eyelink plugin
+            % p = struct with settings for each of the elements in the
+            % guiLayout, named after the Tag property
+            %
+            o.doTrackerSetup    = ~parms.SkipCal;
+            o.eye               = parms.Eye;
+            o.fake              = strcmpi(parms.onOffFakeKnob,'fake');
+            o.clbType           = parms.Calibration;
+            if isempty(parms.bgColor)
+                o.backgroundColor = [];
+            else
+                o.backgroundColor = str2num(parms.bgColor); %#ok<ST2NM>
+            end
+          
+        end
+    end
+    
+    methods (Static, Access=public)
+        
+        function guiLayout(p)
+            % Add plugin specific elements            
+            h = uilabel(p);
+            h.HorizontalAlignment = 'left';
+            h.VerticalAlignment = 'bottom';
+            h.Position = [110 39 60 22];
+            h.Text = 'Skip Calib.';
+            
+            h = uicheckbox(p,'Tag','SkipCal');
+            h.Position = [130 17 22 22];
+            h.Text = '';
+            h.Value=  false;
+            h.Tooltip = 'Check to skip calibration at the start of the experiment';
+            
+            
+            h = uilabel(p);
+            h.HorizontalAlignment = 'left';
+            h.VerticalAlignment = 'bottom';
+            h.Position = [175 39 60 22];
+            h.Text = 'Calib.';
+            
+            h =uidropdown(p,'Tag','Calibration');
+            h.Position = [175 17 60 22];
+            h.Items = {'HV9','HV5','HV5C'};
+            h.Tooltip = 'Pick a calibration mode';
+            
+            
+            h = uilabel(p);
+            h.HorizontalAlignment = 'left';
+            h.VerticalAlignment = 'bottom';
+            h.Position = [235 39 60 22];
+            h.Text = 'Eye';
+            
+            h =uidropdown(p,'Tag','Eye');
+            h.Position = [235 17 60 22];
+            h.Items = {'Left','Right','Both'};
+            h.Tooltip = 'Select which eye to track';
+            
+            
+            h = uilabel(p);
+            h.HorizontalAlignment = 'left';
+            h.VerticalAlignment = 'bottom';
+            h.Position = [295 39 60 22];
+            h.Text = 'BG Color';
+            
+            h =uieditfield('text','Tag','bgColor','parent',p);
+            h.Position = [295 17 60 22];
+            h.Value= '';
+            h.Tooltip = 'Specify background color (RGB). Leave empty to use cic.screen.color.background ';
+            
+            
+        end
+    end
+    
+    
+    
 end