--- conflicted
+++ resolved
@@ -5,8 +5,6 @@
     end
     properties (SetAccess=protected,GetAccess=public)
         paHandle
-        device=-1; % -1 does autodetect of a device. 
-        % If this fails, specify a device from PsychPortAudio('GetDevices')
     end
     
     
@@ -29,35 +27,20 @@
 %                 
             end
             o=o@neurostim.plugin(c,'sound');
-<<<<<<< HEAD
             o.addProperty('latencyClass',latencyClass);
             
-=======
-            o.device  =c.hardware.sound.device; % Get the default device from CIC.
->>>>>>> 80cc9dac
             % Sound initialization
             InitializePsychSound(latencyClass>0);
             
-<<<<<<< HEAD
             % Opening here instead of beforeExperiment so that the actual
             % sampleRate is available for resampling in classes that use
             % this plugin (e.g. soundFeedback)
             
-            o.paHandle = PsychPortAudio('Open',[], [], latencyClass);
+            o.paHandle = PsychPortAudio('Open',c.hardware.sound.device, [], latencyClass);
             status = PsychPortAudio('GetStatus', o.paHandle);
             o.sampleRate = status.SampleRate;
             
              %Play a dummy sound (first sound wasn't playing)
-=======
-        try 
-            o.paHandle = PsychPortAudio('Open',o.device);
-        catch me
-            lasterr
-            disp('Try to specify the .device from PsychPortAudio(''GetDevices'')')
-            rethrow(me)
-        end
-            %Play a dummy sound (first sound wasn't playing)
->>>>>>> 80cc9dac
             bufferHandle = PsychPortAudio('CreateBuffer',o.paHandle,[0; 0]);
             PsychPortAudio('FillBuffer', o.paHandle,bufferHandle);
             PsychPortAudio('Start',o.paHandle);
