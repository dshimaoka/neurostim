--- conflicted
+++ resolved
@@ -14,7 +14,6 @@
             
             % Sound initialization
             InitializePsychSound(1);
-<<<<<<< HEAD
             
             % Opening here instead of beforeExperiment so that the actual
             % sampleRate is available for resampling in classes that use
@@ -22,26 +21,19 @@
             o.paHandle = PsychPortAudio('Open');            
             status = PsychPortAudio('GetStatus', o.paHandle);
             o.sampleRate = status.SampleRate;
-        end
-        
-        function beforeExperiment(o)
-           
-=======
-           
-        end
-        
-        function beforeExperiment(o)
             
-
-            o.paHandle = PsychPortAudio('Open');
-            
-            %Play a dummy sound (first sound wasn't playing)
+             %Play a dummy sound (first sound wasn't playing)
             bufferHandle = PsychPortAudio('CreateBuffer',o.paHandle,[0; 0]);
             PsychPortAudio('FillBuffer', o.paHandle,bufferHandle);
             PsychPortAudio('Start',o.paHandle);
->>>>>>> 3897d6b7
+            
         end
         
+        
+%         function beforeExperiment(o)
+%                    
+%         end
+%         
         function afterExperiment(o)
             PsychPortAudio('Close', o.paHandle);
         end
