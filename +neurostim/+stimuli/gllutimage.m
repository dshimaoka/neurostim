classdef (Abstract) gllutimage < neurostim.stimulus
    
    %Child class should, in beforeTrial(), set the values for idImage and CLUT and then call
    %prep() of parent class to prepare the openGL textures and shaders that do the work.
    
    properties (Access=public)
        idImage;
        clut;
        alphaMask;
        optimiseForSpeed = true;    %Turns off some error checking (e.g. that RGB vals are valid)
    end
    
    properties (Access = protected)
        nChans = 1;
    end
    properties (SetAccess=private)
        nClutColors = 16;
    end
    
    properties (Constant)
        BACKGROUND=0;
    end
    
    properties (Access=private)
        isSetup = false;
        isPrepped = false;
        tex
        mogl
        clutFormat
        zeroPad
        lutTexSz
        floatPrecision
        maxTexSz
    end
    
    methods (Access = public)
        function o = gllutimage(c,name)
            o = o@neurostim.stimulus(c,name);
            o.addProperty('width',o.cic.screen.height);
            o.addProperty('height',o.cic.screen.height);
            
            %Make sure openGL stuff is available
            AssertOpenGL;
        end
        
        function beforeExperiment(o)
            %Usually to be overloaded in child class (but if so, must still call setup())
            setup(o);
        end
    end
    
    methods (Access = protected)
        function setup(o)
            global GL;
            AssertGLSL;
            
            info = Screen('GetWindowInfo', o.cic.mainWindow);
            if info.GLSupportsTexturesUpToBpc >= 32
                % full 32 bit single precision float texture
                o.floatPrecision = 2; % nClutColors < 2^32
            elseif info.GLSupportsTexturesUpToBpc >= 16
                % no 32 bit textures... use 16 bit 'half-float' texture
                o.floatPrecision = 1; % nClutColors < 2^16
            else
                % no support for >8 bit textures at all... use 8 bit texture?
                o.floatPrecision = 0; % nClutColors < 2^8
            end
            
            %What is the maximum number of texels along a single dimension?
            o.maxTexSz = double(glGetIntegerv(GL.MAX_TEXTURE_SIZE));
            
            % Make sure GLSL and pixelshaders are supported on first call:
            extensions = glGetString(GL.EXTENSIONS);
            if isempty(findstr(extensions, 'GL_ARB_fragment_shader'))
                % No fragment shaders: This is a no go!
                error('moglClutBlit: Sorry, this function does not work on your graphics hardware due to lack of sufficient support for fragment shaders.');
            end
            
            % Load our fragment shader for clut blit operations:
            shaderFile = fullfile(o.cic.dirs.root,'+neurostim','+stimuli','GLSLShaders','noiserasterclut.frag.txt');
            o.mogl.remapshader = LoadGLSLProgramFromFiles(shaderFile);
            
            o.isSetup = true;
        end
        
        function prep(o)
            
            %Check that everything is ready to go
            if ~o.isSetup
                error('You must call o.setup() in your beforeExperiment() function');
            end
            
            %If no image has been set, use a default image.
            if isempty(o.idImage)
                error('You should define your image (o.idImage) before calling o.prep().');
            end
            
            %Prepare the texture for the index image
            makeImageTex(o);
            
            if isempty(o.clut)
                error('You should define your clut (o.clut) before calling o.prep().');
            end
            
            %Prepare the texture for the CLUT
            makeCLUTtex(o);
            
            o.isPrepped = true;
        end
        
        function draw(o)
            global GL;
            
            % draw the texture...
            width = o.width;
            height = o.height;
            rect = [-width/2 -height/2 width/2 height/2];
                        
            % we have to bind our textures (the lut texture and the image
            % texture) to the texture units where we told the shader to
            % expect them... i.e., 0 for the image texture, and 1 for the
            % lut texture.
            %
            % first make texture unit 1 the active texture unit...
            glActiveTexture(GL.TEXTURE0 + 1); % texture unit 1 is for the lut texture
            
            % ... and bind lut texture.
            glBindTexture(GL.TEXTURE_RECTANGLE_EXT,o.mogl.luttex);
            
            % now make texture unit 0 the active texture unit
            glActiveTexture(GL.TEXTURE0); % texture unit 0 is for the image texture
            
            % ... and bind the image texture.
%             tex = Screen('GetOpenGLTexture',o.window,o.tex);
%             glBindTexture(GL.TEXTURE_RECTANGLE_EXT,tex);

            % actually, we don't need to bind the texture, Screen('DrawTexture',...)
            % will do that (I think), we just need to make sure texture unit 0 is
            % the active texture unit before calling Screen(), so the image texture
            % gets bound where our shader expects it to be... i.e., texture unit 0

            Screen('DrawTexture', o.window, o.tex, [], rect, 0, 0, [], [], o.mogl.remapshader);
            
            % FIXME: for maximum robustness, I guess we should 'unbind' the
            %        textures here... we don't want some other sloppy
            %        plugin to accidently mess with our textures!
        end
        
        function setImage(o,idImage)
            %idImage should be a m x n matrix of luminance values
            idImage = flipud(idImage);
            o.nClutColors = max(idImage(:));
            o.idImage = idImage;
        end
        
        function updateCLUT(o)
            
            global GL;
            
            %RGB validitiy check removed for speed
            %             % range check
            if ~o.optimiseForSpeed && (any(o.clut < 0) || any(o.clut > 255))
                % lut values out of range
                error('At least one value in newclut is outside the range from 0 to 255!');
            end
            
            % cast clut to uint8...
            paddedClut = vertcat(uint8(o.clut(:)),o.zeroPad);
            
            % copy clut to the lut texture
            glBindTexture(GL.TEXTURE_RECTANGLE_EXT, o.mogl.luttex);
            glTexSubImage2D(GL.TEXTURE_RECTANGLE_EXT, 0, 0, 0, o.lutTexSz(1), o.lutTexSz(2), o.clutFormat, GL.UNSIGNED_BYTE, paddedClut);
            glBindTexture(GL.TEXTURE_RECTANGLE_EXT, 0);
        end
        function im = defaultImage(o,nGridElements)
            
            if nargin < 2
                nGridElements = 16;
            end
            
            %This function should be overloaded in child class
            %Making a sample image here
            [width, height]=Screen('WindowSize', o.window);
            s=floor(min(width, height)/2)-1;
            sz = s*2+1;
            n = floor(sqrt(nGridElements));
            tmp = reshape(1:n*n,n,n);
            im = kron(tmp,ones(ceil(sz/n))); % was floor()?
        end
        
        function clut = defaultCLUT(o)
            %This function should be overloaded in child class
            % initialise CLUT with linear ramp of greyscale
            vals=linspace(0,255,o.nClutColors);
            clut = repmat(vals,o.nChans,1);
        end
        
        
        function cleanUp(o)
            o.idImage = [];
            o.clut = [];
            o.alphaMask = [];
            o.isPrepped = false;
            
            if ~isempty(o.tex)
                Screen('close',o.tex);
                o.tex = [];
            end
            if ~isempty(o.mogl.luttex)
                glDeleteTextures(1,o.mogl.luttex);
                o.mogl.luttex = [];
            end
        end
    end
    
    methods (Access = private)
        function makeImageTex(o)
            
            %The image can contain zeros for where background luminance should be used (i.e. alpha should also equal zero).
            %So, enforce that here by setting alpha.
            im = o.idImage;
            isNullPixel = im(:,:,1)==o.BACKGROUND;
            im(isNullPixel) = NaN;
            
            %How big will the clut need to be? Make it the minimum square
            %that has enough entries (because the CLUT is stored in 2D internally anyway)
            lutSz = ceil(sqrt(o.nClutColors));
            lutSz = [lutSz,lutSz];
            
            imRGB = zeros([size(im),4]);
            [imRGB(:,:,1),imRGB(:,:,2)] = ind2sub(lutSz,im);
            imRGB = imRGB - 1; % because shader operations are zero based
            
            %Apply the alpha mask
            if isempty(o.alphaMask)
                o.alphaMask = ones(size(im));
            end
            
            %Set alpha to 0 for image indices equal to background (i.e. background),
            o.alphaMask(isNullPixel) = 0;
            
            %Set the mask.
            imRGB(:,:,4) = o.alphaMask;
            o.lutTexSz = lutSz; % [width,height] of the lut texture
            
            o.tex=Screen('MakeTexture', o.window, imRGB, [], [], o.floatPrecision);
        end
        
        function makeCLUTtex(o)
            global GL;
            
            glUseProgram(o.mogl.remapshader);
            
            shader_image = glGetUniformLocation(o.mogl.remapshader, 'Image');
            shader_clut  = glGetUniformLocation(o.mogl.remapshader, 'clut');
            
            glUniform1i(shader_image, 0); % % texture unit 0 is for the image texture
            glUniform1i(shader_clut, 1); % texture unit 1 is for the lut texture
            
            glUseProgram(0);
            
            % cast clut to uint8()
            o.zeroPad = uint8(zeros(o.nChans*(prod(o.lutTexSz)-o.nClutColors),1)); %Pre-computed for speed (to use horxcat rather than indexing)
            paddedClut = vertcat(uint8(o.clut(:)),o.zeroPad);
            
            % create the lut texture
            o.mogl.luttex = glGenTextures(2);
            
            % setup sampling etc.
<<<<<<< HEAD
            glBindTexture(GL.TEXTURE_RECTANGLE_EXT, o.mogl.luttex(1));
            glTexImage2D(GL.TEXTURE_RECTANGLE_EXT, 0, GL.RGBA, o.lutTexSz(1), o.lutTexSz(2), 0, GL.RGB, GL.UNSIGNED_BYTE, paddedClut);
=======
            if o.nChans == 1
                o.clutFormat = GL.LUMINANCE;
            elseif o.nChans == 3
                o.clutFormat = GL.RGB;
            end
            
            glBindTexture(GL.TEXTURE_RECTANGLE_EXT, o.mogl.luttex);
            glTexImage2D(GL.TEXTURE_RECTANGLE_EXT, 0, GL.RGBA, o.lutTexSz(1), o.lutTexSz(2), 0, o.clutFormat, GL.UNSIGNED_BYTE, paddedClut);
>>>>>>> 33f469f6
            
            % Make sure we use nearest neighbour sampling:
            glTexParameteri(GL.TEXTURE_RECTANGLE_EXT, GL.TEXTURE_MIN_FILTER, GL.NEAREST);
            glTexParameteri(GL.TEXTURE_RECTANGLE_EXT, GL.TEXTURE_MAG_FILTER, GL.NEAREST);
            
            % And that we clamp to edge:
            glTexParameteri(GL.TEXTURE_RECTANGLE_EXT, GL.TEXTURE_WRAP_S, GL.CLAMP);
            glTexParameteri(GL.TEXTURE_RECTANGLE_EXT, GL.TEXTURE_WRAP_T, GL.CLAMP);
            
            glBindTexture(GL.TEXTURE_RECTANGLE_EXT, 0);
        end
<<<<<<< HEAD
        
        function im = defaultImage(o,nGridElements)
                
            if nargin < 2
                nGridElements = 16;
            end
            
            %This function should be overloaded in child class
            %Making a sample image here
            [width, height]=Screen('WindowSize', o.window);
            s=floor(min(width, height)/2)-1;
            sz = s*2+1;
            n = floor(sqrt(nGridElements));
            tmp = reshape(1:n*n,n,n);
            im = kron(tmp,ones(ceil(sz/n))); % was floor()?
        end
        
        function defaultCLUT(o)
            %This function should be overloaded in child class
            % initialise CLUT with linear ramp of greyscale
            vals=linspace(0,255,o.nClutColors);
            o.clut = repmat(vals,o.nChans,1);
        end
        
        
        function updateCLUT(o)
            
            global GL;
            
            %RGB validitiy check removed for speed
            %             % range check
            if ~o.optimiseForSpeed && (any(o.clut < 0) || any(o.clut > 255))
                % lut values out of range
                error('At least one value in newclut is outside the range from 0 to 255!');
            end
            
            % cast clut to uint8...
            paddedClut = vertcat(uint8(o.clut(:)),o.zeroPad);

            % copy clut to the lut texture
            glBindTexture(GL.TEXTURE_RECTANGLE_EXT, o.mogl.luttex(1));
            glTexSubImage2D(GL.TEXTURE_RECTANGLE_EXT, 0, 0, 0, o.lutTexSz(1), o.lutTexSz(2), GL.RGB, GL.UNSIGNED_BYTE, paddedClut);
            glBindTexture(GL.TEXTURE_RECTANGLE_EXT, 0);
        end
          
        function cleanUp(o)
            o.idImage = [];
            o.clut = [];
            o.alphaMask = [];
            if ~isempty(o.tex)
                Screen('close',o.tex);
                o.tex = [];
            end
            if ~isempty(o.mogl.luttex)
                glDeleteTextures(2,o.mogl.luttex);
                o.mogl.luttex = [];
            end
        end
=======
>>>>>>> 33f469f6
    end
end<|MERGE_RESOLUTION|>--- conflicted
+++ resolved
@@ -1,356 +1,290 @@
-classdef (Abstract) gllutimage < neurostim.stimulus
-    
-    %Child class should, in beforeTrial(), set the values for idImage and CLUT and then call
-    %prep() of parent class to prepare the openGL textures and shaders that do the work.
-    
-    properties (Access=public)
-        idImage;
-        clut;
-        alphaMask;
-        optimiseForSpeed = true;    %Turns off some error checking (e.g. that RGB vals are valid)
-    end
-    
-    properties (Access = protected)
-        nChans = 1;
-    end
-    properties (SetAccess=private)
-        nClutColors = 16;
-    end
-    
-    properties (Constant)
-        BACKGROUND=0;
-    end
-    
-    properties (Access=private)
-        isSetup = false;
-        isPrepped = false;
-        tex
-        mogl
-        clutFormat
-        zeroPad
-        lutTexSz
-        floatPrecision
-        maxTexSz
-    end
-    
-    methods (Access = public)
-        function o = gllutimage(c,name)
-            o = o@neurostim.stimulus(c,name);
-            o.addProperty('width',o.cic.screen.height);
-            o.addProperty('height',o.cic.screen.height);
-            
-            %Make sure openGL stuff is available
-            AssertOpenGL;
-        end
-        
-        function beforeExperiment(o)
-            %Usually to be overloaded in child class (but if so, must still call setup())
-            setup(o);
-        end
-    end
-    
-    methods (Access = protected)
-        function setup(o)
-            global GL;
-            AssertGLSL;
-            
-            info = Screen('GetWindowInfo', o.cic.mainWindow);
-            if info.GLSupportsTexturesUpToBpc >= 32
-                % full 32 bit single precision float texture
-                o.floatPrecision = 2; % nClutColors < 2^32
-            elseif info.GLSupportsTexturesUpToBpc >= 16
-                % no 32 bit textures... use 16 bit 'half-float' texture
-                o.floatPrecision = 1; % nClutColors < 2^16
-            else
-                % no support for >8 bit textures at all... use 8 bit texture?
-                o.floatPrecision = 0; % nClutColors < 2^8
-            end
-            
-            %What is the maximum number of texels along a single dimension?
-            o.maxTexSz = double(glGetIntegerv(GL.MAX_TEXTURE_SIZE));
-            
-            % Make sure GLSL and pixelshaders are supported on first call:
-            extensions = glGetString(GL.EXTENSIONS);
-            if isempty(findstr(extensions, 'GL_ARB_fragment_shader'))
-                % No fragment shaders: This is a no go!
-                error('moglClutBlit: Sorry, this function does not work on your graphics hardware due to lack of sufficient support for fragment shaders.');
-            end
-            
-            % Load our fragment shader for clut blit operations:
-            shaderFile = fullfile(o.cic.dirs.root,'+neurostim','+stimuli','GLSLShaders','noiserasterclut.frag.txt');
-            o.mogl.remapshader = LoadGLSLProgramFromFiles(shaderFile);
-            
-            o.isSetup = true;
-        end
-        
-        function prep(o)
-            
-            %Check that everything is ready to go
-            if ~o.isSetup
-                error('You must call o.setup() in your beforeExperiment() function');
-            end
-            
-            %If no image has been set, use a default image.
-            if isempty(o.idImage)
-                error('You should define your image (o.idImage) before calling o.prep().');
-            end
-            
-            %Prepare the texture for the index image
-            makeImageTex(o);
-            
-            if isempty(o.clut)
-                error('You should define your clut (o.clut) before calling o.prep().');
-            end
-            
-            %Prepare the texture for the CLUT
-            makeCLUTtex(o);
-            
-            o.isPrepped = true;
-        end
-        
-        function draw(o)
-            global GL;
-            
-            % draw the texture...
-            width = o.width;
-            height = o.height;
-            rect = [-width/2 -height/2 width/2 height/2];
-                        
-            % we have to bind our textures (the lut texture and the image
-            % texture) to the texture units where we told the shader to
-            % expect them... i.e., 0 for the image texture, and 1 for the
-            % lut texture.
-            %
-            % first make texture unit 1 the active texture unit...
-            glActiveTexture(GL.TEXTURE0 + 1); % texture unit 1 is for the lut texture
-            
-            % ... and bind lut texture.
-            glBindTexture(GL.TEXTURE_RECTANGLE_EXT,o.mogl.luttex);
-            
-            % now make texture unit 0 the active texture unit
-            glActiveTexture(GL.TEXTURE0); % texture unit 0 is for the image texture
-            
-            % ... and bind the image texture.
-%             tex = Screen('GetOpenGLTexture',o.window,o.tex);
-%             glBindTexture(GL.TEXTURE_RECTANGLE_EXT,tex);
-
-            % actually, we don't need to bind the texture, Screen('DrawTexture',...)
-            % will do that (I think), we just need to make sure texture unit 0 is
-            % the active texture unit before calling Screen(), so the image texture
-            % gets bound where our shader expects it to be... i.e., texture unit 0
-
-            Screen('DrawTexture', o.window, o.tex, [], rect, 0, 0, [], [], o.mogl.remapshader);
-            
-            % FIXME: for maximum robustness, I guess we should 'unbind' the
-            %        textures here... we don't want some other sloppy
-            %        plugin to accidently mess with our textures!
-        end
-        
-        function setImage(o,idImage)
-            %idImage should be a m x n matrix of luminance values
-            idImage = flipud(idImage);
-            o.nClutColors = max(idImage(:));
-            o.idImage = idImage;
-        end
-        
-        function updateCLUT(o)
-            
-            global GL;
-            
-            %RGB validitiy check removed for speed
-            %             % range check
-            if ~o.optimiseForSpeed && (any(o.clut < 0) || any(o.clut > 255))
-                % lut values out of range
-                error('At least one value in newclut is outside the range from 0 to 255!');
-            end
-            
-            % cast clut to uint8...
-            paddedClut = vertcat(uint8(o.clut(:)),o.zeroPad);
-            
-            % copy clut to the lut texture
-            glBindTexture(GL.TEXTURE_RECTANGLE_EXT, o.mogl.luttex);
-            glTexSubImage2D(GL.TEXTURE_RECTANGLE_EXT, 0, 0, 0, o.lutTexSz(1), o.lutTexSz(2), o.clutFormat, GL.UNSIGNED_BYTE, paddedClut);
-            glBindTexture(GL.TEXTURE_RECTANGLE_EXT, 0);
-        end
-        function im = defaultImage(o,nGridElements)
-            
-            if nargin < 2
-                nGridElements = 16;
-            end
-            
-            %This function should be overloaded in child class
-            %Making a sample image here
-            [width, height]=Screen('WindowSize', o.window);
-            s=floor(min(width, height)/2)-1;
-            sz = s*2+1;
-            n = floor(sqrt(nGridElements));
-            tmp = reshape(1:n*n,n,n);
-            im = kron(tmp,ones(ceil(sz/n))); % was floor()?
-        end
-        
-        function clut = defaultCLUT(o)
-            %This function should be overloaded in child class
-            % initialise CLUT with linear ramp of greyscale
-            vals=linspace(0,255,o.nClutColors);
-            clut = repmat(vals,o.nChans,1);
-        end
-        
-        
-        function cleanUp(o)
-            o.idImage = [];
-            o.clut = [];
-            o.alphaMask = [];
-            o.isPrepped = false;
-            
-            if ~isempty(o.tex)
-                Screen('close',o.tex);
-                o.tex = [];
-            end
-            if ~isempty(o.mogl.luttex)
-                glDeleteTextures(1,o.mogl.luttex);
-                o.mogl.luttex = [];
-            end
-        end
-    end
-    
-    methods (Access = private)
-        function makeImageTex(o)
-            
-            %The image can contain zeros for where background luminance should be used (i.e. alpha should also equal zero).
-            %So, enforce that here by setting alpha.
-            im = o.idImage;
-            isNullPixel = im(:,:,1)==o.BACKGROUND;
-            im(isNullPixel) = NaN;
-            
-            %How big will the clut need to be? Make it the minimum square
-            %that has enough entries (because the CLUT is stored in 2D internally anyway)
-            lutSz = ceil(sqrt(o.nClutColors));
-            lutSz = [lutSz,lutSz];
-            
-            imRGB = zeros([size(im),4]);
-            [imRGB(:,:,1),imRGB(:,:,2)] = ind2sub(lutSz,im);
-            imRGB = imRGB - 1; % because shader operations are zero based
-            
-            %Apply the alpha mask
-            if isempty(o.alphaMask)
-                o.alphaMask = ones(size(im));
-            end
-            
-            %Set alpha to 0 for image indices equal to background (i.e. background),
-            o.alphaMask(isNullPixel) = 0;
-            
-            %Set the mask.
-            imRGB(:,:,4) = o.alphaMask;
-            o.lutTexSz = lutSz; % [width,height] of the lut texture
-            
-            o.tex=Screen('MakeTexture', o.window, imRGB, [], [], o.floatPrecision);
-        end
-        
-        function makeCLUTtex(o)
-            global GL;
-            
-            glUseProgram(o.mogl.remapshader);
-            
-            shader_image = glGetUniformLocation(o.mogl.remapshader, 'Image');
-            shader_clut  = glGetUniformLocation(o.mogl.remapshader, 'clut');
-            
-            glUniform1i(shader_image, 0); % % texture unit 0 is for the image texture
-            glUniform1i(shader_clut, 1); % texture unit 1 is for the lut texture
-            
-            glUseProgram(0);
-            
-            % cast clut to uint8()
-            o.zeroPad = uint8(zeros(o.nChans*(prod(o.lutTexSz)-o.nClutColors),1)); %Pre-computed for speed (to use horxcat rather than indexing)
-            paddedClut = vertcat(uint8(o.clut(:)),o.zeroPad);
-            
-            % create the lut texture
-            o.mogl.luttex = glGenTextures(2);
-            
-            % setup sampling etc.
-<<<<<<< HEAD
-            glBindTexture(GL.TEXTURE_RECTANGLE_EXT, o.mogl.luttex(1));
-            glTexImage2D(GL.TEXTURE_RECTANGLE_EXT, 0, GL.RGBA, o.lutTexSz(1), o.lutTexSz(2), 0, GL.RGB, GL.UNSIGNED_BYTE, paddedClut);
-=======
-            if o.nChans == 1
-                o.clutFormat = GL.LUMINANCE;
-            elseif o.nChans == 3
-                o.clutFormat = GL.RGB;
-            end
-            
-            glBindTexture(GL.TEXTURE_RECTANGLE_EXT, o.mogl.luttex);
-            glTexImage2D(GL.TEXTURE_RECTANGLE_EXT, 0, GL.RGBA, o.lutTexSz(1), o.lutTexSz(2), 0, o.clutFormat, GL.UNSIGNED_BYTE, paddedClut);
->>>>>>> 33f469f6
-            
-            % Make sure we use nearest neighbour sampling:
-            glTexParameteri(GL.TEXTURE_RECTANGLE_EXT, GL.TEXTURE_MIN_FILTER, GL.NEAREST);
-            glTexParameteri(GL.TEXTURE_RECTANGLE_EXT, GL.TEXTURE_MAG_FILTER, GL.NEAREST);
-            
-            % And that we clamp to edge:
-            glTexParameteri(GL.TEXTURE_RECTANGLE_EXT, GL.TEXTURE_WRAP_S, GL.CLAMP);
-            glTexParameteri(GL.TEXTURE_RECTANGLE_EXT, GL.TEXTURE_WRAP_T, GL.CLAMP);
-            
-            glBindTexture(GL.TEXTURE_RECTANGLE_EXT, 0);
-        end
-<<<<<<< HEAD
-        
-        function im = defaultImage(o,nGridElements)
-                
-            if nargin < 2
-                nGridElements = 16;
-            end
-            
-            %This function should be overloaded in child class
-            %Making a sample image here
-            [width, height]=Screen('WindowSize', o.window);
-            s=floor(min(width, height)/2)-1;
-            sz = s*2+1;
-            n = floor(sqrt(nGridElements));
-            tmp = reshape(1:n*n,n,n);
-            im = kron(tmp,ones(ceil(sz/n))); % was floor()?
-        end
-        
-        function defaultCLUT(o)
-            %This function should be overloaded in child class
-            % initialise CLUT with linear ramp of greyscale
-            vals=linspace(0,255,o.nClutColors);
-            o.clut = repmat(vals,o.nChans,1);
-        end
-        
-        
-        function updateCLUT(o)
-            
-            global GL;
-            
-            %RGB validitiy check removed for speed
-            %             % range check
-            if ~o.optimiseForSpeed && (any(o.clut < 0) || any(o.clut > 255))
-                % lut values out of range
-                error('At least one value in newclut is outside the range from 0 to 255!');
-            end
-            
-            % cast clut to uint8...
-            paddedClut = vertcat(uint8(o.clut(:)),o.zeroPad);
-
-            % copy clut to the lut texture
-            glBindTexture(GL.TEXTURE_RECTANGLE_EXT, o.mogl.luttex(1));
-            glTexSubImage2D(GL.TEXTURE_RECTANGLE_EXT, 0, 0, 0, o.lutTexSz(1), o.lutTexSz(2), GL.RGB, GL.UNSIGNED_BYTE, paddedClut);
-            glBindTexture(GL.TEXTURE_RECTANGLE_EXT, 0);
-        end
-          
-        function cleanUp(o)
-            o.idImage = [];
-            o.clut = [];
-            o.alphaMask = [];
-            if ~isempty(o.tex)
-                Screen('close',o.tex);
-                o.tex = [];
-            end
-            if ~isempty(o.mogl.luttex)
-                glDeleteTextures(2,o.mogl.luttex);
-                o.mogl.luttex = [];
-            end
-        end
-=======
->>>>>>> 33f469f6
-    end
+classdef (Abstract) gllutimage < neurostim.stimulus
+    
+    %Child class should, in beforeTrial(), set the values for idImage and CLUT and then call
+    %prep() of parent class to prepare the openGL textures and shaders that do the work.
+    
+    properties (Access=public)
+        idImage;
+        clut;
+        alphaMask;
+        optimiseForSpeed = true;    %Turns off some error checking (e.g. that RGB vals are valid)
+    end
+    
+    properties (Access = protected)
+        nChans = 1;
+    end
+    properties (SetAccess=private)
+        nClutColors = 16;
+    end
+    
+    properties (Constant)
+        BACKGROUND=0;
+    end
+    
+    properties (Access=private)
+        isSetup = false;
+        isPrepped = false;
+        tex
+        mogl
+        clutFormat
+        zeroPad
+        lutTexSz
+        floatPrecision
+        maxTexSz
+    end
+    
+    methods (Access = public)
+        function o = gllutimage(c,name)
+            o = o@neurostim.stimulus(c,name);
+            o.addProperty('width',o.cic.screen.height);
+            o.addProperty('height',o.cic.screen.height);
+            
+            %Make sure openGL stuff is available
+            AssertOpenGL;
+        end
+        
+        function beforeExperiment(o)
+            %Usually to be overloaded in child class (but if so, must still call setup())
+            setup(o);
+        end
+    end
+    
+    methods (Access = protected)
+        function setup(o)
+            global GL;
+            AssertGLSL;
+            
+            info = Screen('GetWindowInfo', o.cic.mainWindow);
+            if info.GLSupportsTexturesUpToBpc >= 32
+                % full 32 bit single precision float texture
+                o.floatPrecision = 2; % nClutColors < 2^32
+            elseif info.GLSupportsTexturesUpToBpc >= 16
+                % no 32 bit textures... use 16 bit 'half-float' texture
+                o.floatPrecision = 1; % nClutColors < 2^16
+            else
+                % no support for >8 bit textures at all... use 8 bit texture?
+                o.floatPrecision = 0; % nClutColors < 2^8
+            end
+            
+            %What is the maximum number of texels along a single dimension?
+            o.maxTexSz = double(glGetIntegerv(GL.MAX_TEXTURE_SIZE));
+            
+            % Make sure GLSL and pixelshaders are supported on first call:
+            extensions = glGetString(GL.EXTENSIONS);
+            if isempty(findstr(extensions, 'GL_ARB_fragment_shader'))
+                % No fragment shaders: This is a no go!
+                error('moglClutBlit: Sorry, this function does not work on your graphics hardware due to lack of sufficient support for fragment shaders.');
+            end
+            
+            % Load our fragment shader for clut blit operations:
+            shaderFile = fullfile(o.cic.dirs.root,'+neurostim','+stimuli','GLSLShaders','noiserasterclut.frag.txt');
+            o.mogl.remapshader = LoadGLSLProgramFromFiles(shaderFile);
+            
+            o.isSetup = true;
+        end
+        
+        function prep(o)
+            
+            %Check that everything is ready to go
+            if ~o.isSetup
+                error('You must call o.setup() in your beforeExperiment() function');
+            end
+            
+            %If no image has been set, use a default image.
+            if isempty(o.idImage)
+                error('You should define your image (o.idImage) before calling o.prep().');
+            end
+            
+            %Prepare the texture for the index image
+            makeImageTex(o);
+            
+            if isempty(o.clut)
+                error('You should define your clut (o.clut) before calling o.prep().');
+            end
+            
+            %Prepare the texture for the CLUT
+            makeCLUTtex(o);
+            
+            o.isPrepped = true;
+        end
+        
+        function draw(o)
+            global GL;
+            
+            % draw the texture...
+            width = o.width;
+            height = o.height;
+            rect = [-width/2 -height/2 width/2 height/2];
+                        
+            % we have to bind our textures (the lut texture and the image
+            % texture) to the texture units where we told the shader to
+            % expect them... i.e., 0 for the image texture, and 1 for the
+            % lut texture.
+            %
+            % first make texture unit 1 the active texture unit...
+            glActiveTexture(GL.TEXTURE0 + 1); % texture unit 1 is for the lut texture
+            
+            % ... and bind lut texture.
+            glBindTexture(GL.TEXTURE_RECTANGLE_EXT,o.mogl.luttex);
+            
+            % now make texture unit 0 the active texture unit
+            glActiveTexture(GL.TEXTURE0); % texture unit 0 is for the image texture
+            
+            % ... and bind the image texture.
+%             tex = Screen('GetOpenGLTexture',o.window,o.tex);
+%             glBindTexture(GL.TEXTURE_RECTANGLE_EXT,tex);
+
+            % actually, we don't need to bind the texture, Screen('DrawTexture',...)
+            % will do that (I think), we just need to make sure texture unit 0 is
+            % the active texture unit before calling Screen(), so the image texture
+            % gets bound where our shader expects it to be... i.e., texture unit 0
+
+            Screen('DrawTexture', o.window, o.tex, [], rect, 0, 0, [], [], o.mogl.remapshader);
+            
+            % FIXME: for maximum robustness, I guess we should 'unbind' the
+            %        textures here... we don't want some other sloppy
+            %        plugin to accidently mess with our textures!
+        end
+        
+        function setImage(o,idImage)
+            %idImage should be a m x n matrix of luminance values
+            idImage = flipud(idImage);
+            o.nClutColors = max(idImage(:));
+            o.idImage = idImage;
+        end
+        
+        function updateCLUT(o)
+            
+            global GL;
+            
+            %RGB validitiy check removed for speed
+            %             % range check
+            if ~o.optimiseForSpeed && (any(o.clut < 0) || any(o.clut > 255))
+                % lut values out of range
+                error('At least one value in newclut is outside the range from 0 to 255!');
+            end
+            
+            % cast clut to uint8...
+            paddedClut = vertcat(uint8(o.clut(:)),o.zeroPad);
+            
+            % copy clut to the lut texture
+            glBindTexture(GL.TEXTURE_RECTANGLE_EXT, o.mogl.luttex);
+            glTexSubImage2D(GL.TEXTURE_RECTANGLE_EXT, 0, 0, 0, o.lutTexSz(1), o.lutTexSz(2), o.clutFormat, GL.UNSIGNED_BYTE, paddedClut);
+            glBindTexture(GL.TEXTURE_RECTANGLE_EXT, 0);
+        end
+        function im = defaultImage(o,nGridElements)
+            
+            if nargin < 2
+                nGridElements = 16;
+            end
+            
+            %This function should be overloaded in child class
+            %Making a sample image here
+            [width, height]=Screen('WindowSize', o.window);
+            s=floor(min(width, height)/2)-1;
+            sz = s*2+1;
+            n = floor(sqrt(nGridElements));
+            tmp = reshape(1:n*n,n,n);
+            im = kron(tmp,ones(ceil(sz/n))); % was floor()?
+        end
+        
+        function clut = defaultCLUT(o)
+            %This function should be overloaded in child class
+            % initialise CLUT with linear ramp of greyscale
+            vals=linspace(0,255,o.nClutColors);
+            clut = repmat(vals,o.nChans,1);
+        end
+        
+        
+        function cleanUp(o)
+            o.idImage = [];
+            o.clut = [];
+            o.alphaMask = [];
+            o.isPrepped = false;
+            
+            if ~isempty(o.tex)
+                Screen('close',o.tex);
+                o.tex = [];
+            end
+            if ~isempty(o.mogl.luttex)
+                glDeleteTextures(1,o.mogl.luttex);
+                o.mogl.luttex = [];
+            end
+        end
+    end
+    
+    methods (Access = private)
+        function makeImageTex(o)
+            
+            %The image can contain zeros for where background luminance should be used (i.e. alpha should also equal zero).
+            %So, enforce that here by setting alpha.
+            im = o.idImage;
+            isNullPixel = im(:,:,1)==o.BACKGROUND;
+            im(isNullPixel) = NaN;
+            
+            %How big will the clut need to be? Make it the minimum square
+            %that has enough entries (because the CLUT is stored in 2D internally anyway)
+            lutSz = ceil(sqrt(o.nClutColors));
+            lutSz = [lutSz,lutSz];
+            
+            imRGB = zeros([size(im),4]);
+            [imRGB(:,:,1),imRGB(:,:,2)] = ind2sub(lutSz,im);
+            imRGB = imRGB - 1; % because shader operations are zero based
+            
+            %Apply the alpha mask
+            if isempty(o.alphaMask)
+                o.alphaMask = ones(size(im));
+            end
+            
+            %Set alpha to 0 for image indices equal to background (i.e. background),
+            o.alphaMask(isNullPixel) = 0;
+            
+            %Set the mask.
+            imRGB(:,:,4) = o.alphaMask;
+            o.lutTexSz = lutSz; % [width,height] of the lut texture
+            
+            o.tex=Screen('MakeTexture', o.window, imRGB, [], [], o.floatPrecision);
+        end
+        
+        function makeCLUTtex(o)
+            global GL;
+            
+            glUseProgram(o.mogl.remapshader);
+            
+            shader_image = glGetUniformLocation(o.mogl.remapshader, 'Image');
+            shader_clut  = glGetUniformLocation(o.mogl.remapshader, 'clut');
+            
+            glUniform1i(shader_image, 0); % % texture unit 0 is for the image texture
+            glUniform1i(shader_clut, 1); % texture unit 1 is for the lut texture
+            
+            glUseProgram(0);
+            
+            % cast clut to uint8()
+            o.zeroPad = uint8(zeros(o.nChans*(prod(o.lutTexSz)-o.nClutColors),1)); %Pre-computed for speed (to use horxcat rather than indexing)
+            paddedClut = vertcat(uint8(o.clut(:)),o.zeroPad);
+            
+            % create the lut texture
+            o.mogl.luttex = glGenTextures(2);
+            
+            % setup sampling etc.
+            if o.nChans == 1
+                o.clutFormat = GL.LUMINANCE;
+            elseif o.nChans == 3
+                o.clutFormat = GL.RGB;
+            end
+            
+            glBindTexture(GL.TEXTURE_RECTANGLE_EXT, o.mogl.luttex);
+            glTexImage2D(GL.TEXTURE_RECTANGLE_EXT, 0, GL.RGBA, o.lutTexSz(1), o.lutTexSz(2), 0, o.clutFormat, GL.UNSIGNED_BYTE, paddedClut);
+            
+            % Make sure we use nearest neighbour sampling:
+            glTexParameteri(GL.TEXTURE_RECTANGLE_EXT, GL.TEXTURE_MIN_FILTER, GL.NEAREST);
+            glTexParameteri(GL.TEXTURE_RECTANGLE_EXT, GL.TEXTURE_MAG_FILTER, GL.NEAREST);
+            
+            % And that we clamp to edge:
+            glTexParameteri(GL.TEXTURE_RECTANGLE_EXT, GL.TEXTURE_WRAP_S, GL.CLAMP);
+            glTexParameteri(GL.TEXTURE_RECTANGLE_EXT, GL.TEXTURE_WRAP_T, GL.CLAMP);
+            
+            glBindTexture(GL.TEXTURE_RECTANGLE_EXT, 0);
+        end
+    end
 end