--- conflicted
+++ resolved
@@ -1,522 +1,485 @@
-classdef stimulus < neurostim.plugin
-    % Base class for stimuli in PTB.
-    %
-    % Adjustable variables:
-    %   X,Y,Z - position of stimulus
-    %   on - time the stimulus should come 'on' (ms) from start of trial
-    %   duration - length of time the stimulus should be 'on' (ms)
-    %   color - color of the stimulus
-    %   scale.x,scale.y,scale.z - scale of the stimulus along various axes
-    %   angle - angle of the stimulus
-    %   rx, ry, rz - rotation of the stimulus
-    %   rsvp - RSVP conditions of the stimulus (see addRSVP() for more input
-    %       details)
-    %   diode.on,diode.color,diode.location,diode.size - a square box of
-    %       specified color in the corner of the screen specified ('nw','sw', etc.),
-<<<<<<< HEAD
-    %       for use with a photodiode recording. With diode.on = true, the
-    %       square will be turned on whenever the stimulus is shown on thee
-    %       screen. To show the square when the stimulus is off instead,
-    %       set diode.whenOff = true.
-    %   mccChannel - a linked MCC Channel to output alongside a stimulus.
-    %
-    %
-=======
-    %       for use with a photodiode recording.
->>>>>>> e1c7c4ce
-    
-    properties
-        % Function to call on onset. Used to communicate event to external hardware. See egiDemo        
-        % This function takes a stimulus object and the flipTime (i.e. the
-        % time when the stimulus started showing on the screen) as its
-        % input
-        onsetFunction = []; 
-        offsetFunction = [];
-    end
-    
-    properties (Dependent)
-        off;
-        onFrame;
-        offFrame;
-        time; % Time since start of stimulus.
-        frame; % frame since start of stimulus
-    end
-    
-    properties (SetAccess = protected, GetAccess = public)
-        flags = struct('on',true);
-        stimstart = false;
-        stimstop = false;
-        rsvp;
-        diodePosition;
-    end
-    % These are local/locked parameters used to speed up access to the
-    % values of a neurostim.parameter. Any member variables whose name starts
-    % with loc_ retrieve their value from the associated parameter object
-    % just after the beforeTrial user code finishes. These values are used
-    % in the base stimulus class code. Only neurostim.parameters that can change within 
-    % a trial are updated before every frame. These parameters are flagged by
-    % the changesInTrial flag. All of this happens behind the scenes,
-    % without user intervention. 
-    %
-    % By default every parameter that is a neurostim function has
-    % changesInTrial set to true.
-    % In new stimulus classes, designers can mark a property as
-    % 'changesInTrial' in the call to addProperty (for instance if that is
-    % a variable that is updated in the beforeFrame/afterFrame code). If
-    % the designer forgets, Neurostim will do it (and issue a warning).
-    % To set one of the propertieds of a parent class , use
-    % setChangesInTrial(stimulus,'X').
-    %
-    % 
-    % Most stimulus classes will not need this functionality, but if
-    % performance (frame drops) becomes an issue, a user just needs to
-    % define loc_XXX members in their stimulus class, given them the same
-    % access rights as these properties here, and then use the loc_XXX
-    % parameters in the beforeFrame and afterFrame user code to get a boost
-    % in performance. 
-    %
-    % neurostim.plugin needs GetAccess and SetAccess because the code that updates the
-    % localized variables runs in the plugin parent class.
-    % GetAccess should also be given to the class in which these lock
-    % parameters are defined {?yourstimulusclass} so that they can be used in the
-    % beforeFrame/afterFrame code. We would like to NOT give SetAccess to the class (or derived classes);
-    % because assignmnt should always be done to the neurostim.parameter (to ensure
-    % logging and persistence across trials). But I cannot think of a way
-    % to achieve that in Matlab (stimulus derives from plugin, plugin
-    % requires access, so stimlulus will get it too). Setting the Hidden
-    % property at least hides these dangerous variables from users who do
-    % not need to be aware of them.
-    properties (SetAccess= {?neurostim.plugin}, GetAccess={?neurostim.plugin,?neurostim.stimulus},Hidden)
-        loc_X
-        loc_Y
-        loc_Z
-        loc_on
-        loc_duration
-        loc_color
-        loc_scale 
-        loc_angle
-        loc_rx
-        loc_ry
-        loc_rz
-        loc_rsvpIsi
-        loc_disabled
-        loc_diode
-        loc_mccChannel
-        loc_userData
-        loc_alwaysOn
-    end
-    
-<<<<<<< HEAD
-    properties (Access=private)
-        logOnset@logical=false;
-        logOffset@logical=false;           
-=======
-    properties (Access = private)
-        logOnset@logical;
-        logOffset@logical;
->>>>>>> e1c7c4ce
-    end
-    
-    
-    
-    methods
-        
-        function v = get.time(o)
-            v = o.cic.frames2ms(o.frame);
-        end
-        
-        function v = get.frame(o)
-            if o.stimstart
-                v = o.cic.frame -o.onFrame;
-            else
-                v = -inf;
-            end
-        end
-        
-        function v= get.off(o)
-            v = o.on+o.duration;
-        end
-        
-        function v=get.onFrame(o)
-            v = o.cic.ms2frames(o.on,true)+1; % rounded==true
-        end
-        
-        function v=get.offFrame(o)
-            if isfinite(o.off)
-                v= o.cic.ms2frames(o.on+o.duration,true);
-            else
-                v=Inf;
-            end
-        end
-        
-    end
-    
-    
-    
-    methods
-      
-        function s = stimulus(c,name)
-            s = s@neurostim.plugin(c,name);
-            
-            %% user-settable properties
-            s.addProperty('X',0,'validate',@isnumeric);
-            s.addProperty('Y',0,'validate',@isnumeric);
-            s.addProperty('Z',0,'validate',@isnumeric);
-            s.addProperty('on',0,'validate',@isnumeric);
-            s.addProperty('duration',Inf,'validate',@isnumeric);
-            s.addProperty('color',[1/3 1/3 50],'validate',@isnumeric);
-            s.addProperty('scale',[1 1 1]);
-            s.addProperty('angle',0,'validate',@isnumeric);
-            s.addProperty('rx',0,'validate',@isnumeric);
-            s.addProperty('ry',0,'validate',@isnumeric);
-            s.addProperty('rz',1,'validate',@isnumeric);
-            s.addProperty('rsvpIsi',false,'validate',@islogical); % Logs onset (1) and offset (0) of the RSVP "ISI" . But only if log is set to true in addRSVP.
-            s.addProperty('disabled',false);
-            
-<<<<<<< HEAD
-            s.addProperty('diode',struct('on',false,'color',[],'location','sw','size',0.05,'whenOff',false));
-            s.addProperty('mccChannel',[],'validate',@isnumeric);
-=======
-            s.addProperty('diode',struct('on',false,'color',[],'location','sw','size',0.05));
->>>>>>> e1c7c4ce
-            s.addProperty('userData',[]);
-            
-            s.addProperty('alwaysOn',false,'validate',@islogical);
-            
-            %% internally-set properties
-            s.addProperty('startTime',Inf);   % first time the stimulus appears on screen
-            s.addProperty('stopTime',Inf);   % first time the stimulus does NOT appear after being run
-            
-            s.rsvp.active= false;
-            s.rsvp.design =neurostim.design('dummy');
-            s.rsvp.duration = 0;
-            s.rsvp.isi =0;
-            
-            s.feedStyle = '[0 0.75 0]'; % Stimuli show feed messages in light green.
-        end
-        
-    end
-    
-    methods (Access = public)
-        
-        function addRSVP(s,design,varargin)
-            %           addRSVP(s,design,varargin)
-            %
-            %           Rapid Serial Visual Presentation
-            %           design is a factoral design (See design.m) specifying the parameter(s) to be
-            %           manipulated in the stream.
-            %
-            %           optionalArgs = {'param1',value,'param2',value,...}
-            %
-            %           Optional parameters [default]:
-            %
-            %           'duration'  [100]   - duration of each stimulus in the sequence (msec)
-            %           'isi'       [0]     - inter-stimulus interval (msec)
-            %           'log'       [false] - Log isi start and stop. For rapid changes this can require a lot of memory.
-            
-            p=inputParser;
-            p.addRequired('design',@(x) (isa(x,'neurostim.design')));
-            p.addParameter('duration',100,@(x) isnumeric(x) & x > 0);
-            p.addParameter('isi',0,@(x) isnumeric(x) & x >= 0);
-            p.addParameter('log',false,@islogical);
-            p.parse(design,varargin{:});
-            flds = fieldnames(p.Results);
-            for i=1:numel(flds)
-                s.rsvp.(flds{i}) = p.Results.(flds{i});
-            end
-            
-            %Elaborate the factorial design into (sub)condition lists for RSVP
-            s.rsvp.design.shuffle;
-            s.rsvp.log = p.Results.log;
-            s.rsvp.active = true;
-        end
-        
-    end
-    
-    
-    methods (Access=private)
-        
-        function s = updateRSVP(s)
-            % Called from baseBeforeFrame only when the stimulus is on.
-            %How many frames for item + blank (ISI)?
-            nFramesPerItem = s.cic.ms2frames(s.rsvp.duration+s.rsvp.isi);
-            %How many frames since the RSVP stream started?
-            rsvpFrame = s.cic.frame-s.onFrame;
-            %Which item frame are we in?
-            itemFrame = mod(rsvpFrame, nFramesPerItem);
-            %If at the start of a new element, move the design to the
-            % next "trial"
-            if itemFrame==0
-                ok = beforeTrial(s.rsvp.design);
-                if ~ok
-                    % Ran out of "trials"
-                    s.rsvp.design.shuffle; % Reshuffle the list
-                end
-                % Get current specs and apply
-                specs = s.rsvp.design.specs;
-                for sp=1:size(specs,1)
-                    s.(specs{sp,2}) = specs{sp,3};
-                end
-            end
-            
-            %Blank now if it's time to do so.
-            startIsiFrame = s.cic.ms2frames(s.rsvp.duration);
-            s.flags.on = itemFrame < startIsiFrame;  % Blank during rsvp isi
-            if s.rsvp.log
-                if itemFrame == 0
-                    s.rsvpIsi = false;
-                elseif itemFrame==startIsiFrame
-                    s.rsvpIsi = true;
-                end
-            end
-        end
-        
-        function setupDiode(s)
-            pixelsize=s.diode.size*s.cic.screen.xpixels;
-            if isempty(s.diode.color)
-                s.diode.color=WhiteIndex(s.window);
-            end
-            switch lower(s.diode.location)
-                case 'ne'
-                    s.diodePosition=[s.cic.screen.xpixels-pixelsize 0 s.cic.screen.xpixels pixelsize];
-                case 'se'
-                    s.diodePosition=[s.cic.screen.xpixels-pixelsize s.cic.screen.ypixels-pixelsize s.cic.screen.xpixels s.cic.screen.ypixels];
-                case 'sw'
-                    s.diodePosition=[0 s.cic.screen.ypixels-pixelsize pixelsize s.cic.screen.ypixels];
-                case 'nw'
-                    s.diodePosition=[0 0 pixelsize pixelsize];
-                otherwise
-                    error(['Diode Location ' s.diode.location ' not supported.'])
-            end
-        end
-        
-    end % private methods
-    
-    %% Methods that the user cannot change.
-    % These are called by CIC for all stimuli to provide
-    % consistent functionality. Note that @stimulus.baseBeforeXXX is always called
-    % before @derivedClasss.beforeXXX and baseAfterXXX always before afterXXX. This gives
-    % the derived class an oppurtunity to respond to changes that this
-    % base functionality makes.
-    methods (Access = public)
-      
-        function baseBeforeExperiment(s)
-            % Check whether this stimulus should be displayed on
-            % the color overlay in VPIXX-M16 mode.  Done here to
-            % avoid the overhead of calling this every draw.
-            if any(strcmpi(s.cic.screen.type,{'VPIXX-M16','SOFTWARE-OVERLAY'})) && s.overlay
-                s.window = s.cic.overlayWindow;
-            else
-                s.window = s.cic.mainWindow;
-            end
-            if s.rsvp.active
-                %Check that stimulus durations and ISIs are multiples of the frame interval (defined as within 5% of a frame)
-                [dur,rem1] = s.cic.ms2frames(s.rsvp.duration,true);
-                [isi,rem2] = s.cic.ms2frames(s.rsvp.isi,true);
-                if any(abs([rem1,rem2])>0.05)
-                    s.writeToFeed('Requested RSVP duration or ISI is impossible. (non-multiple of frame interval)');
-                else
-                    %Set to multiple of frame interval
-                    s.rsvp.duration = dur*1000/s.cic.screen.frameRate;
-                    s.rsvp.isi = isi*1000/s.cic.screen.frameRate;
-                end
-            end
-            
-            if s.diode.on
-                setupDiode(s);
-            end
-            
-            beforeExperiment(s);
-        end
-        
-        function baseBeforeTrial(s)
-            %                     if ~isempty(s.rsvp) TODO different rsvps in different
-            %                     conditions
-            %                         s.addRSVP(s.rsvp{:})
-            %                     end
-            if s.rsvp.active
-                s.rsvp.design.shuffle; % Reshuffle each trial
-            end
-            
-            %Reset variables here?
-            s.startTime = Inf;
-            s.stopTime = Inf;
-            s.stimstart=false;
-            
-<<<<<<< HEAD
-            beforeTrial(s);
-            
-          
-=======
-            beforeTrial(s);            
->>>>>>> e1c7c4ce
-        end
-        
-        function baseBeforeFrame(s)
-<<<<<<< HEAD
-          
-            if s.loc_disabled; return;end
-=======
-            if s.disabled; return; end
->>>>>>> e1c7c4ce
-            % Because this function is called for every stimulus, every
-            % frame, try to optimize as much as possible by avoiding
-            % duplicate access to member properties and by using the localized
-            % member variables for dynprops (see loc_X definition and the
-            % plugin.localizeParms function).
-            locWindow =s.window;
-            
-            %Should the stimulus be drawn on this frame?
-            % This partially duplicates get.onFrame get.offFrame
-            % code to minimize computations (and especially dynprop
-            % evaluations which can be '@' functions and slow)           
-            sOffFrame = inf;                
-            cFrame = s.cic.frame;
-            if s.loc_alwaysOn
-                s.flags.on =true;
-            else                           
-                if isinf(s.loc_on)
-                    s.flags.on =false; %Dont bother checking the rest
-                else
-                    sOnFrame = round(s.loc_on.*s.cic.screen.frameRate/1000)+1;
-                    %sOnFrame = s.cic.ms2frames(sOn,true)+1; % rounded==true
-                    if cFrame < sOnFrame % Not on yet.
-                        s.flags.on = false;
-                    else % Is on already or turning on. Checck that we have not
-                        % reached full duration yet.
-                        sOffFrame = round((s.loc_on+s.loc_duration)*s.cic.screen.frameRate/1000);                        
-                        %sOffFrame = s.cic.ms2frames(sOn+s.duration,true);
-                        s.flags.on = cFrame <sOffFrame;
-                    end
-                end
-            end
-            %% RSVP mode
-            %   Update parameter values if necesssary
-            if s.rsvp.active && s.flags.on
-                s=updateRSVP(s);
-            end
-            
-            %%
-
-            %If this is the first frame on which the stimulus will NOT be drawn, schedule logging after the pending flip
-            if cFrame==sOffFrame
-                s.cic.addFlipCallback(s);
-                s.logOffset = true;
-            end
-            
-            %If the stimulus should be drawn on this frame:
-            if s.flags.on                
-                %Apply stimulus transform
-                if  any([s.loc_X s.loc_Y s.loc_Z]~=0)
-                    Screen('glTranslate',locWindow,s.loc_X,s.loc_Y,s.loc_Z);
-                end
-                if any(s.loc_scale~=1)
-                    Screen('glScale',locWindow,s.loc_scale(1),s.loc_scale(2),s.loc_scale(3));
-                end
-                if  s.loc_angle ~=0
-                    Screen('glRotate',locWindow,s.loc_angle,s.loc_rx,s.loc_ry,s.loc_rz);
-                end
-                
-                %If this is the first frame that the stimulus will be drawn, register that it has started.
-                if ~s.stimstart
-                    s.stimstart = true;
-                    s.cic.addFlipCallback(s);
-                    s.logOnset = true;
-                end
-                               
-                %Pass control to the child class
-                beforeFrame(s);                                               
-            end
-            Screen('glLoadIdentity', locWindow);
-            
-           
-            % diode size/position is in pixels and we don't really want it
-            % changing even if we change the physical screen size (e.g., 
-            % when changing viewing distance) or being distorted by the
-            % transforms above...
-<<<<<<< HEAD
-            if s.loc_diode.on  && xor(s.flags.on,s.loc_diode.whenOff)
-                Screen('FillRect',locWindow,s.loc_diode.color,s.diodePosition);                
-            end
-            
-        end
-
-        function baseAfterFrame(s)            
-            ok = ~s.loc_disabled && s.flags.on;
-=======
-            if s.diode.on  && s.flags.on 
-                Screen('FillRect',locWindow,+s.diode.color,+s.diodePosition);                
-            end            
-        end
-
-        function baseAfterFrame(s)
-            ok = ~s.disabled && s.flags.on;
->>>>>>> e1c7c4ce
-            if ok
-                afterFrame(s)
-            end
-        end
-        
-<<<<<<< HEAD
-        function baseAfterTrial(s)            
-=======
-        function baseAfterTrial(s)
->>>>>>> e1c7c4ce
-            if isempty(s.stopTime) || s.offFrame>=s.cic.frame
-                s.stopTime=s.cic.trialStopTime-s.cic.firstFrame;
-            end
-            afterTrial(s);
-        end
-        
-        function baseAfterExperiment(s)
-            %NOP
-            afterExperiment(s);
-        end
-        
-        function beforeExperiment(~)
-            %NOP
-        end
-        
-        function beforeTrial(~)
-            %NOP
-        end
-        
-        function beforeFrame(~)
-            %NOP
-        end
-        
-        function afterFrame(~)
-            %NOP
-        end
-        
-        function afterTrial(~)
-            %NOP
-        end
-        
-        function afterExperiment(~)
-            %NOP
-        end
-        
-    end % public methods
-    
-    methods (Access = {?neurostim.cic})
-        function afterFlip(s,flipTime,ptbTime)
-            if s.logOnset                
-                %DEBUG only: s.writeToFeed([s.name ' on:' num2str(s.cic.frame) '(' num2str(flipTime) ',' num2str(ptbTime) ')'])
-                s.startTime = flipTime;
-                s.logOnset = false;
-                if ~isempty(s.onsetFunction)
-                    s.onsetFunction(s,ptbTime);
-                end
-            elseif s.logOffset
-                %DEBUG only: s.writeToFeed([s.name ' off:' num2str(s.cic.frame) '(' num2str(flipTime) ',' num2str(ptbTime) ')'])
-                s.stopTime = flipTime;
-                s.logOffset = false;
-                 if ~isempty(s.offsetFunction)
-                    s.offsetFunction(s,ptbTime);
-                end
-            end
-        end
-    end
-    
+classdef stimulus < neurostim.plugin
+    % Base class for stimuli in PTB.
+    %
+    % Adjustable variables:
+    %   X,Y,Z - position of stimulus
+    %   on - time the stimulus should come 'on' (ms) from start of trial
+    %   duration - length of time the stimulus should be 'on' (ms)
+    %   color - color of the stimulus
+    %   scale.x,scale.y,scale.z - scale of the stimulus along various axes
+    %   angle - angle of the stimulus
+    %   rx, ry, rz - rotation of the stimulus
+    %   rsvp - RSVP conditions of the stimulus (see addRSVP() for more input
+    %       details)
+    %   diode.on,diode.color,diode.location,diode.size - a square box of
+    %       specified color in the corner of the screen specified ('nw','sw', etc.),
+    %       for use with a photodiode recording. With diode.on = true, the
+    %       square will be turned on whenever the stimulus is shown on thee
+    %       screen. To show the square when the stimulus is off instead,
+    %       set diode.whenOff = true.
+    %   mccChannel - a linked MCC Channel to output alongside a stimulus.
+    %
+    %
+    
+    properties
+        % Function to call on onset. Used to communicate event to external hardware. See egiDemo        
+        % This function takes a stimulus object and the flipTime (i.e. the
+        % time when the stimulus started showing on the screen) as its
+        % input
+        onsetFunction = []; 
+        offsetFunction = [];
+    end
+    
+    properties (Dependent)
+        off;
+        onFrame;
+        offFrame;
+        time; % Time since start of stimulus.
+        frame; % frame since start of stimulus
+    end
+    
+    properties (SetAccess = protected, GetAccess = public)
+        flags = struct('on',true);
+        stimstart = false;
+        stimstop = false;
+        rsvp;
+        diodePosition;
+    end
+    % These are local/locked parameters used to speed up access to the
+    % values of a neurostim.parameter. Any member variables whose name starts
+    % with loc_ retrieve their value from the associated parameter object
+    % just after the beforeTrial user code finishes. These values are used
+    % in the base stimulus class code. Only neurostim.parameters that can change within 
+    % a trial are updated before every frame. These parameters are flagged by
+    % the changesInTrial flag. All of this happens behind the scenes,
+    % without user intervention. 
+    %
+    % By default every parameter that is a neurostim function has
+    % changesInTrial set to true.
+    % In new stimulus classes, designers can mark a property as
+    % 'changesInTrial' in the call to addProperty (for instance if that is
+    % a variable that is updated in the beforeFrame/afterFrame code). If
+    % the designer forgets, Neurostim will do it (and issue a warning).
+    % To set one of the propertieds of a parent class , use
+    % setChangesInTrial(stimulus,'X').
+    %
+    % 
+    % Most stimulus classes will not need this functionality, but if
+    % performance (frame drops) becomes an issue, a user just needs to
+    % define loc_XXX members in their stimulus class, given them the same
+    % access rights as these properties here, and then use the loc_XXX
+    % parameters in the beforeFrame and afterFrame user code to get a boost
+    % in performance. 
+    %
+    % neurostim.plugin needs GetAccess and SetAccess because the code that updates the
+    % localized variables runs in the plugin parent class.
+    % GetAccess should also be given to the class in which these lock
+    % parameters are defined {?yourstimulusclass} so that they can be used in the
+    % beforeFrame/afterFrame code. We would like to NOT give SetAccess to the class (or derived classes);
+    % because assignmnt should always be done to the neurostim.parameter (to ensure
+    % logging and persistence across trials). But I cannot think of a way
+    % to achieve that in Matlab (stimulus derives from plugin, plugin
+    % requires access, so stimlulus will get it too). Setting the Hidden
+    % property at least hides these dangerous variables from users who do
+    % not need to be aware of them.
+    properties (SetAccess= {?neurostim.plugin}, GetAccess={?neurostim.plugin,?neurostim.stimulus},Hidden)
+        loc_X
+        loc_Y
+        loc_Z
+        loc_on
+        loc_duration
+        loc_color
+        loc_scale 
+        loc_angle
+        loc_rx
+        loc_ry
+        loc_rz
+        loc_rsvpIsi
+        loc_disabled
+        loc_diode
+        loc_mccChannel
+        loc_userData
+        loc_alwaysOn
+    end
+    
+    properties (Access=private)
+        logOnset@logical=false;
+        logOffset@logical=false;           
+    end
+    
+    
+    
+    methods
+        
+        function v = get.time(o)
+            v = o.cic.frames2ms(o.frame);
+        end
+        
+        function v = get.frame(o)
+            if o.stimstart
+                v = o.cic.frame -o.onFrame;
+            else
+                v = -inf;
+            end
+        end
+        
+        function v= get.off(o)
+            v = o.on+o.duration;
+        end
+        
+        function v=get.onFrame(o)
+            v = o.cic.ms2frames(o.on,true)+1; % rounded==true
+        end
+        
+        function v=get.offFrame(o)
+            if isfinite(o.off)
+                v= o.cic.ms2frames(o.on+o.duration,true);
+            else
+                v=Inf;
+            end
+        end
+        
+    end
+    
+    
+    
+    methods
+      
+        function s = stimulus(c,name)
+            s = s@neurostim.plugin(c,name);
+            
+            %% user-settable properties
+            s.addProperty('X',0,'validate',@isnumeric);
+            s.addProperty('Y',0,'validate',@isnumeric);
+            s.addProperty('Z',0,'validate',@isnumeric);
+            s.addProperty('on',0,'validate',@isnumeric);
+            s.addProperty('duration',Inf,'validate',@isnumeric);
+            s.addProperty('color',[1/3 1/3 50],'validate',@isnumeric);
+            s.addProperty('scale',[1 1 1]);
+            s.addProperty('angle',0,'validate',@isnumeric);
+            s.addProperty('rx',0,'validate',@isnumeric);
+            s.addProperty('ry',0,'validate',@isnumeric);
+            s.addProperty('rz',1,'validate',@isnumeric);
+            s.addProperty('rsvpIsi',false,'validate',@islogical); % Logs onset (1) and offset (0) of the RSVP "ISI" . But only if log is set to true in addRSVP.
+            s.addProperty('disabled',false);
+            
+            s.addProperty('diode',struct('on',false,'color',[],'location','sw','size',0.05,'whenOff',false));
+            s.addProperty('mccChannel',[],'validate',@isnumeric);
+            s.addProperty('userData',[]);
+            
+            s.addProperty('alwaysOn',false,'validate',@islogical);
+            
+            %% internally-set properties
+            s.addProperty('startTime',Inf);   % first time the stimulus appears on screen
+            s.addProperty('stopTime',Inf);   % first time the stimulus does NOT appear after being run
+            
+            s.rsvp.active= false;
+            s.rsvp.design =neurostim.design('dummy');
+            s.rsvp.duration = 0;
+            s.rsvp.isi =0;
+            
+            s.feedStyle = '[0 0.75 0]'; % Stimuli show feed messages in light green.
+        end
+        
+    end
+    
+    methods (Access = public)
+        
+        function addRSVP(s,design,varargin)
+            %           addRSVP(s,design,varargin)
+            %
+            %           Rapid Serial Visual Presentation
+            %           design is a factoral design (See design.m) specifying the parameter(s) to be
+            %           manipulated in the stream.
+            %
+            %           optionalArgs = {'param1',value,'param2',value,...}
+            %
+            %           Optional parameters [default]:
+            %
+            %           'duration'  [100]   - duration of each stimulus in the sequence (msec)
+            %           'isi'       [0]     - inter-stimulus interval (msec)
+            %           'log'       [false] - Log isi start and stop. For rapid changes this can require a lot of memory.
+            
+            p=inputParser;
+            p.addRequired('design',@(x) (isa(x,'neurostim.design')));
+            p.addParameter('duration',100,@(x) isnumeric(x) & x > 0);
+            p.addParameter('isi',0,@(x) isnumeric(x) & x >= 0);
+            p.addParameter('log',false,@islogical);
+            p.parse(design,varargin{:});
+            flds = fieldnames(p.Results);
+            for i=1:numel(flds)
+                s.rsvp.(flds{i}) = p.Results.(flds{i});
+            end
+            
+            %Elaborate the factorial design into (sub)condition lists for RSVP
+            s.rsvp.design.shuffle;
+            s.rsvp.log = p.Results.log;
+            s.rsvp.active = true;
+        end
+        
+    end
+    
+    
+    methods (Access=private)
+        
+        function s = updateRSVP(s)
+            % Called from baseBeforeFrame only when the stimulus is on.
+            %How many frames for item + blank (ISI)?
+            nFramesPerItem = s.cic.ms2frames(s.rsvp.duration+s.rsvp.isi);
+            %How many frames since the RSVP stream started?
+            rsvpFrame = s.cic.frame-s.onFrame;
+            %Which item frame are we in?
+            itemFrame = mod(rsvpFrame, nFramesPerItem);
+            %If at the start of a new element, move the design to the
+            % next "trial"
+            if itemFrame==0
+                ok = beforeTrial(s.rsvp.design);
+                if ~ok
+                    % Ran out of "trials"
+                    s.rsvp.design.shuffle; % Reshuffle the list
+                end
+                % Get current specs and apply
+                specs = s.rsvp.design.specs;
+                for sp=1:size(specs,1)
+                    s.(specs{sp,2}) = specs{sp,3};
+                end
+            end
+            
+            %Blank now if it's time to do so.
+            startIsiFrame = s.cic.ms2frames(s.rsvp.duration);
+            s.flags.on = itemFrame < startIsiFrame;  % Blank during rsvp isi
+            if s.rsvp.log
+                if itemFrame == 0
+                    s.rsvpIsi = false;
+                elseif itemFrame==startIsiFrame
+                    s.rsvpIsi = true;
+                end
+            end
+        end
+        
+        function setupDiode(s)
+            pixelsize=s.diode.size*s.cic.screen.xpixels;
+            if isempty(s.diode.color)
+                s.diode.color=WhiteIndex(s.window);
+            end
+            switch lower(s.diode.location)
+                case 'ne'
+                    s.diodePosition=[s.cic.screen.xpixels-pixelsize 0 s.cic.screen.xpixels pixelsize];
+                case 'se'
+                    s.diodePosition=[s.cic.screen.xpixels-pixelsize s.cic.screen.ypixels-pixelsize s.cic.screen.xpixels s.cic.screen.ypixels];
+                case 'sw'
+                    s.diodePosition=[0 s.cic.screen.ypixels-pixelsize pixelsize s.cic.screen.ypixels];
+                case 'nw'
+                    s.diodePosition=[0 0 pixelsize pixelsize];
+                otherwise
+                    error(['Diode Location ' s.diode.location ' not supported.'])
+            end
+        end
+        
+    end % private methods
+    
+    %% Methods that the user cannot change.
+    % These are called by CIC for all stimuli to provide
+    % consistent functionality. Note that @stimulus.baseBeforeXXX is always called
+    % before @derivedClasss.beforeXXX and baseAfterXXX always before afterXXX. This gives
+    % the derived class an oppurtunity to respond to changes that this
+    % base functionality makes.
+    methods (Access = public)
+      
+        function baseBeforeExperiment(s)
+            % Check whether this stimulus should be displayed on
+            % the color overlay in VPIXX-M16 mode.  Done here to
+            % avoid the overhead of calling this every draw.
+            if any(strcmpi(s.cic.screen.type,{'VPIXX-M16','SOFTWARE-OVERLAY'})) && s.overlay
+                s.window = s.cic.overlayWindow;
+            else
+                s.window = s.cic.mainWindow;
+            end
+            if s.rsvp.active
+                %Check that stimulus durations and ISIs are multiples of the frame interval (defined as within 5% of a frame)
+                [dur,rem1] = s.cic.ms2frames(s.rsvp.duration,true);
+                [isi,rem2] = s.cic.ms2frames(s.rsvp.isi,true);
+                if any(abs([rem1,rem2])>0.05)
+                    s.writeToFeed('Requested RSVP duration or ISI is impossible. (non-multiple of frame interval)');
+                else
+                    %Set to multiple of frame interval
+                    s.rsvp.duration = dur*1000/s.cic.screen.frameRate;
+                    s.rsvp.isi = isi*1000/s.cic.screen.frameRate;
+                end
+            end
+            
+            if s.diode.on
+                setupDiode(s);
+            end
+            
+            beforeExperiment(s);
+        end
+        
+        function baseBeforeTrial(s)
+            %                     if ~isempty(s.rsvp) TODO different rsvps in different
+            %                     conditions
+            %                         s.addRSVP(s.rsvp{:})
+            %                     end
+            if s.rsvp.active
+                s.rsvp.design.shuffle; % Reshuffle each trial
+            end
+            
+            %Reset variables here?
+            s.startTime = Inf;
+            s.stopTime = Inf;
+            s.stimstart=false;
+            
+            beforeTrial(s);
+        end
+        
+        function baseBeforeFrame(s)
+         
+            if s.loc_disabled; return;end
+
+            % Because this function is called for every stimulus, every
+            % frame, try to optimize as much as possible by avoiding
+            % duplicate access to member properties and by using the localized
+            % member variables for dynprops (see loc_X definition and the
+            % plugin.localizeParms function).
+            locWindow =s.window;
+            
+            %Should the stimulus be drawn on this frame?
+            % This partially duplicates get.onFrame get.offFrame
+            % code to minimize computations (and especially dynprop
+            % evaluations which can be '@' functions and slow)           
+            sOffFrame = inf;                
+            cFrame = s.cic.frame;
+            if s.loc_alwaysOn
+                s.flags.on =true;
+            else                           
+                if isinf(s.loc_on)
+                    s.flags.on =false; %Dont bother checking the rest
+                else
+                    sOnFrame = round(s.loc_on.*s.cic.screen.frameRate/1000)+1;
+                    %sOnFrame = s.cic.ms2frames(sOn,true)+1; % rounded==true
+                    if cFrame < sOnFrame % Not on yet.
+                        s.flags.on = false;
+                    else % Is on already or turning on. Checck that we have not
+                        % reached full duration yet.
+                        sOffFrame = round((s.loc_on+s.loc_duration)*s.cic.screen.frameRate/1000);                        
+                        %sOffFrame = s.cic.ms2frames(sOn+s.duration,true);
+                        s.flags.on = cFrame <sOffFrame;
+                    end
+                end
+            end
+            %% RSVP mode
+            %   Update parameter values if necesssary
+            if s.rsvp.active && s.flags.on
+                s=updateRSVP(s);
+            end
+            
+            %%
+
+            %If this is the first frame on which the stimulus will NOT be drawn, schedule logging after the pending flip
+            if cFrame==sOffFrame
+                s.cic.addFlipCallback(s);
+                s.logOffset = true;
+            end
+            
+            %If the stimulus should be drawn on this frame:
+            if s.flags.on                
+                %Apply stimulus transform
+                if  any([s.loc_X s.loc_Y s.loc_Z]~=0)
+                    Screen('glTranslate',locWindow,s.loc_X,s.loc_Y,s.loc_Z);
+                end
+                if any(s.loc_scale~=1)
+                    Screen('glScale',locWindow,s.loc_scale(1),s.loc_scale(2),s.loc_scale(3));
+                end
+                if  s.loc_angle ~=0
+                    Screen('glRotate',locWindow,s.loc_angle,s.loc_rx,s.loc_ry,s.loc_rz);
+                end
+                
+                %If this is the first frame that the stimulus will be drawn, register that it has started.
+                if ~s.stimstart
+                    s.stimstart = true;
+                    s.cic.addFlipCallback(s);
+                    s.logOnset = true;
+                end
+                               
+                %Pass control to the child class
+                beforeFrame(s);                                               
+            end
+            Screen('glLoadIdentity', locWindow);
+            
+           
+            % diode size/position is in pixels and we don't really want it
+            % changing even if we change the physical screen size (e.g., 
+            % when changing viewing distance) or being distorted by the
+            % transforms above...
+            if s.loc_diode.on  && xor(s.flags.on,s.loc_diode.whenOff)
+                Screen('FillRect',locWindow,s.loc_diode.color,s.diodePosition);                
+            end
+            
+        end
+
+        function baseAfterFrame(s)            
+            ok = ~s.loc_disabled && s.flags.on;
+            if ok
+                afterFrame(s)
+            end
+        end
+        
+        function baseAfterTrial(s)            
+            if isempty(s.stopTime) || s.offFrame>=s.cic.frame
+                s.stopTime=s.cic.trialStopTime-s.cic.firstFrame;
+            end
+            afterTrial(s);
+        end
+        
+        function baseAfterExperiment(s)
+            %NOP
+            afterExperiment(s);
+        end
+        
+        function beforeExperiment(~)
+            %NOP
+        end
+        
+        function beforeTrial(~)
+            %NOP
+        end
+        
+        function beforeFrame(~)
+            %NOP
+        end
+        
+        function afterFrame(~)
+            %NOP
+        end
+        
+        function afterTrial(~)
+            %NOP
+        end
+        
+        function afterExperiment(~)
+            %NOP
+        end
+        
+    end % public methods
+    
+    methods (Access = {?neurostim.cic})
+        function afterFlip(s,flipTime,ptbTime)
+            if s.logOnset                
+                %DEBUG only: s.writeToFeed([s.name ' on:' num2str(s.cic.frame) '(' num2str(flipTime) ',' num2str(ptbTime) ')'])
+                s.startTime = flipTime;
+                s.logOnset = false;
+                if ~isempty(s.onsetFunction)
+                    s.onsetFunction(s,ptbTime);
+                end
+            elseif s.logOffset
+                %DEBUG only: s.writeToFeed([s.name ' off:' num2str(s.cic.frame) '(' num2str(flipTime) ',' num2str(ptbTime) ')'])
+                s.stopTime = flipTime;
+                s.logOffset = false;
+                 if ~isempty(s.offsetFunction)
+                    s.offsetFunction(s,ptbTime);
+                end
+            end
+        end
+    end
+    
 end % classdef