classdef stimulus < neurostim.plugin
%     events
%         BEFOREFRAME;
%         AFTERFRAME;    
%         BEFORETRIAL;
%         AFTERTRIAL;    
%         BEFOREEXPERIMENT;
%         AFTEREXPERIMENT;        
%     end
    
    properties (SetAccess = public,GetAccess=public)
        quest@struct;
        subConditions;
    end
    properties (SetAccess=private,GetAccess=public)
        beforeFrameListenerHandle =[];
        afterFrameListenerHandle =[];
    end
    properties 
        flags = struct('on',true);                
    end    
    properties (Dependent)
        off;
        onFrame;
        offFrame;
    end
    
    properties (Access=private)
        stimstart = false;
        stimstop = false;
        prevOn@logical = false;
        stimNum = 1;
        rsvpStimProp;
        rsvpParms;
        rsvpList;
        rsvpRand;
        startOn=[];
    end
    
    methods
        
        function v= get.off(o)
            v = o.on+o.duration;
        end
        function v=get.onFrame(s)
<<<<<<< HEAD
            if numel(s.on)>1
                if s.stimNum <= numel(s.on)
                    v = s.cic.ms2frames(s.on{s.stimNum});
                else
                    v=0;
                end
            else
                v = s.cic.ms2frames(s.on);
=======
            if s.on==0
                v=1;
            else
                v = s.cic.ms2frames(s.on)+1;
>>>>>>> 4f060070
            end
        end
        
        function v=get.offFrame(s)
<<<<<<< HEAD
            if numel(s.duration)>1
                if s.stimNum <= numel(s.duration)
                    v = s.onFrame+s.cic.ms2frames(s.duration{s.stimNum});
                end
=======
            if s.off==Inf
                v=Inf;
>>>>>>> 4f060070
            else
                v=s.onFrame+s.cic.ms2frames(s.duration);
            end
        end
    end
    
    
    methods
        function s= stimulus(name)
            s = s@neurostim.plugin(name);
            s.addProperty('X',0,[],@isnumeric);
            s.addProperty('Y',0,[],@isnumeric);
            s.addProperty('Z',0,[],@isnumeric);  
            s.addProperty('on',0,[],@(x) isnumeric(x));  
            s.addProperty('duration',Inf,[],@(x) isnumeric(x));  
            s.addProperty('color',[1/3 1/3 50],[],@isnumeric);
            s.addProperty('alpha',1,[],@(x)x<=1&&x>=0);
            s.addProperty('scale',struct('x',1,'y',1,'z',1));
            s.addProperty('angle',0,[],@isnumeric);
            s.addProperty('rx',0,[],@isnumeric);
            s.addProperty('ry',0,[],@isnumeric);
            s.addProperty('rz',1,[],@isnumeric);
            s.addProperty('startTime',Inf);   % first time the stimulus appears on screen
            s.addProperty('endTime',Inf);   % first time the stimulus does not appear after being run
            s.addProperty('rsvp',{},[],@(x)iscell(x)||isempty(x));
            s.addProperty('isi',[],[],@isnumeric);
            s.addProperty('subCond',[]);
            s.addProperty('rngSeed',[],[],@isnumeric);
            s.listenToEvent({'BEFORETRIAL','AFTERTRIAL'});
            
            s.rngSeed=GetSecs;
            rng(s.rngSeed);
        end                      
        
        % Setup threshold estimation for one of the parameters. The user
        % has to call answer(s,true/false) to update the adaptive estimation 
        % procedure. One estimator will be created for each condition so
        % this function should only be called after calls to addFactorial
        % and addCondition.
        function setupThresholdEstimation(s,prop,method,varargin)
           
            if s.cic.nrConditions ==0
                error('Experimental design should be completed before calling threshold');
            end
            % Measure threshold for a certain parm.
            % Interpret the input. Defaults are set as recommended for
            % QUEST. See Quest and Quest Create
            p = inputParser;
            p.addParameter('guess',-1);   % Log Contrast for QUEST
            p.addParameter('guessSD',2);  % 
            p.addParameter('threshold',0.82); %Target threshold
            p.addParameter('beta',3.5); % Steepness of assumed Weibull
            p.addParameter('delta',0.01); % Fraction of blind presses
            p.addParameter('gamma',0.5); % Fraction of trials that will generate response when for intensity = -inf.
            p.addParameter('grain',0.01); % Discretization of the range
            p.addParameter('range',5); % Range centered on guess.
            p.addParameter('plotIt',false);
            p.addParameter('normalizePdf',1);
            p.parse(varargin{:});
            switch upper(method)
                case 'QUEST'
                    if p.Results.guess>0
                        warning('Contrast above 1? I dont think that will work');
                    end
                    q =QuestCreate(p.Results.guess,p.Results.guessSD,p.Results.threshold,p.Results.beta,p.Results.delta,p.Results.gamma,p.Results.grain,p.Results.range,p.Results.plotIt);
                    s.quest =struct('q', repmat(q,[1 s.cic.nrConditions]),'prop',prop);
                 otherwise
                    error('NIY');
            end
            % Install a PreGet event listener to update the dynamic
            % property for this parameter just before it is returned to the
            % caller.
            h= findprop(s,prop);
            if isempty(h)
                error(['There is no  ' prop ' parameter in ' s.name '. Please add it before defining a threshold estimation procedure']);
            end
            h.GetObservable = true;
            h.SetObservable = false;
            s.addlistener(prop,'PreGet',@(src,evt)updateAdaptive(s,src,evt));                    
        end
               
        % Clients should call this to inform the adaptive method whether
        % the answer (in response to the current intensity) was correct or
        % not.
        function answer(s,correct)
            if ~islogical(correct)
           %     error('The answer can only be correct or incorrect');
            end
            s.quest.q(s.cic.condition) =QuestUpdate(s.quest.q(s.cic.condition),s.(s.quest.prop),correct); % Add the new datum .          
        end
        
        % This is called before returning the current value for the
        % adaptive method. Basically the function retrieves teh current
        % proposed intensity from the adaptive method and places it in the
        % dynamic property.
        function updateAdaptive(s,src,~)   
            c = s.cic.condition;
            if ~isnan(c)
                s.(src.Name) = QuestQuantile(s.quest.q(s.cic.condition));
                %disp (['Qest:' num2str(s.(src.Name)) ])
            end
        end
        
        function [m,sd]= threshold(s)
            % Return the estimated thresholds for all conditions
            if isempty(s.quest)
                m= [] ;
            else
                m =QuestMean(s.quest.q);
                sd = QuestSd(s.quest.q);
            end
        end
        

    end
    
    methods (Access= public)
           function beforeTrial(s,c,evt)
            % to be overloaded in subclasses; necessary for baseBeforeTrial
            % (RSVP re-check)
           end
           
           function afterTrial(s,c,evt)
               % to be overloaded in subclasses; needed for baseAfterTrial
               % (stimulus endTime check)
           end
    end
        
    %% Methods that the user cannot change. 
    % These are called from by CIC for all stimuli to provide 
    % consistent functionality. Note that @stimulus.baseBeforeXXX is always called
    % before @derivedClasss.beforeXXX and baseAfterXXX always before afterXXX. This gives
    % the derived class an oppurtunity to respond to changes that this 
    % base functionality makes.
    methods (Access=public) 
        
        function addRSVP(s,rsvpFactorial,varargin)
%           addRSVP(s,rsvpFactorial,[optionalArgs])
%
%           Rapid Serial Visual Presentation
%           rsvpFactorial is a cell specifying the parameter(s) to be maniupulated in the stream
%           The format of rsvpFactorial is the same as for c.addFactorial.
%
%           optionalArgs = {'param1',value,'param2',value,...}
%         
%           Optional parameters [default]:
%
%           'duration'  [100]   - duration of each stimulus in the sequence
%           'isi'       [0]     - inter-stimulus interval
%           'randomization' ['RANDOMWITHREPLACEMENT'] - ordering of stimuli
            optionalArgs=varargin;
            p=inputParser;
            p.addRequired('rsvpFactorial',@(x) iscell(x));
            p.addParameter('duration',100,@(x) isnumeric(x) & x > 0);
            p.addParameter('isi',0,@(x) isnumeric(x) & x >= 0);
            p.addParameter('randomization','RANDOMWITHOUTREPLACEMENT',@(x) any(strcmpi(x,{'RANDOMWITHOUTREPLACEMENT', 'RANDOMWITHREPLACEMENT','SEQUENTIAL'})));
            p.parse(rsvpFactorial,optionalArgs{:});
            s.duration = p.Results.duration;
            s.isi = p.Results.isi;
            s.rsvpRand = p.Results.randomization;
            if isempty(s.startOn)
                s.startOn=s.on;
            end
            % extract all information
            s.rsvpStimProp = rsvpFactorial{1};
            s.rsvpParms = rsvpFactorial{2};
            
            s.subConditions = 1:numel(s.rsvpParms);

            switch upper(s.rsvpRand)
                case 'SEQUENTIAL' % repeats sequentially
                    s.rsvpList = s.subConditions;
                case 'RANDOMWITHREPLACEMENT' % repeats randomly (with replacement)
                    s.rsvpList = datasample(s.subConditions,(numel(s.subConditions)));
                case 'RANDOMWITHOUTREPLACEMENT' % repeats randomly (without replacement)
                    s.rsvpList = s.subConditions(randperm(numel(s.subConditions)));
            end
        end
        
        function reshuffleRSVP(s)
           switch upper(s.rsvpRand)
               case 'SEQUENTIAL'
                   return;
               case 'RANDOMWITHREPLACEMENT'
                   s.rsvpList=datasample(s.rsvpList,numel(s.rsvpList));
               case 'RANDOMWITHOUTREPLACEMENT'
                   s.rsvpList=Shuffle(s.rsvpList);
           end
        end
        
        function baseEvents(s,c,evt)
            switch evt.EventName
                case 'BASEBEFOREFRAME'
                    
                    glScreenSetup(c,c.window);
                    
                    %Apply stimulus transform
                    Screen('glTranslate',c.window,s.X,s.Y,s.Z);
                    Screen('glScale',c.window,s.scale.x,s.scale.y);
                    Screen('glRotate',c.window,s.angle,s.rx,s.ry,s.rz);
                    
                    if c.frame==1
                        % setup any RSVP conditions
                        s.stimNum=1;
                        if ~isempty(s.rsvp)
                            if ~isempty(s.startOn)
                                s.on=s.startOn;
                            end
                            s.reshuffleRSVP;
                            s.subCond = s.rsvpList(s.stimNum);
                            s.(s.rsvpStimProp) = s.rsvpParms{s.subCond};
                        end
                    end
                    
                    % get the stimulus end time
                    if s.prevOn
                        s.endTime=c.flipTime;
                        s.prevOn=false;
                    end
                    
                    if c.frame==s.offFrame
                        % change RSVP conditions
                        s.stimNum = s.stimNum+1;
                        s.prevOn=true;
                        if ~isempty(s.rsvp)
                            if s.stimNum>numel(s.rsvpList)
                                s.stimNum=1;
                                s.reshuffleRSVP;
                            end
                            s.subCond = s.rsvpList(s.stimNum);
                            s.(s.rsvpStimProp) = s.rsvpParms{s.subCond};
                            s.on=s.off+s.isi;
                        end
                    end

                    s.flags.on = c.frame>=s.onFrame && c.frame <s.offFrame;
%                     if strcmpi(s.name,'octagon') && c.frame==183
%                         keyboard;
%                     end
                    if s.flags.on 
                        if c.frame==s.onFrame+1 % get stimulus on time
                            s.startTime = c.flipTime;
                        end
                        notify(s,'BEFOREFRAME');
                        if s.stimstart ~= true
                        s.stimstart = true;
                        end
                        if c.frame==s.onFrame
                            c.getFlipTime=true; % get the next flip time for startTime
                        end
                    elseif s.stimstart && (c.frame==s.offFrame)% if the stimulus will not be shown, 
                        % get the next screen flip for endTime
                        c.getFlipTime=true;
                        s.stimstart=false;
                    end
                    Screen('glLoadIdentity', c.window);
                case 'BASEAFTERFRAME'
                    if s.flags.on 
                        notify(s,'AFTERFRAME');
                    end
                case 'BASEBEFORETRIAL'
                    if ~isempty(s.rsvp)
                        s.addRSVP(s.rsvp{:})
                    end

                    notify(s,'BEFORETRIAL');

                case 'BASEAFTERTRIAL'
                    if isempty(s.endTime) || s.offFrame>=c.frame
                        s.endTime=c.trialEndTime-c.trialStartTime;
                        s.prevOn=false;
                    end
                    notify(s,'AFTERTRIAL');

                case 'BASEBEFOREEXPERIMENT'
                    notify(s,'BEFOREEXPERIMENT');

                case 'BASEAFTEREXPERIMENT'    
                    notify(s,'AFTEREXPERIMENT');

            end
        end        
    end
end<|MERGE_RESOLUTION|>--- conflicted
+++ resolved
@@ -1,357 +1,341 @@
-classdef stimulus < neurostim.plugin
-%     events
-%         BEFOREFRAME;
-%         AFTERFRAME;    
-%         BEFORETRIAL;
-%         AFTERTRIAL;    
-%         BEFOREEXPERIMENT;
-%         AFTEREXPERIMENT;        
-%     end
-    
-    properties (SetAccess = public,GetAccess=public)
-        quest@struct;
-        subConditions;
-    end
-    properties (SetAccess=private,GetAccess=public)
-        beforeFrameListenerHandle =[];
-        afterFrameListenerHandle =[];
-    end
-    properties 
-        flags = struct('on',true);                
-    end    
-    properties (Dependent)
-        off;
-        onFrame;
-        offFrame;
-    end
-    
-    properties (Access=private)
-        stimstart = false;
-        stimstop = false;
-        prevOn@logical = false;
-        stimNum = 1;
-        rsvpStimProp;
-        rsvpParms;
-        rsvpList;
-        rsvpRand;
-        startOn=[];
-    end
-    
-    methods
-        
-        function v= get.off(o)
-            v = o.on+o.duration;
-        end
-        function v=get.onFrame(s)
-<<<<<<< HEAD
-            if numel(s.on)>1
-                if s.stimNum <= numel(s.on)
-                    v = s.cic.ms2frames(s.on{s.stimNum});
-                else
-                    v=0;
-                end
-            else
-                v = s.cic.ms2frames(s.on);
-=======
-            if s.on==0
-                v=1;
-            else
-                v = s.cic.ms2frames(s.on)+1;
->>>>>>> 4f060070
-            end
-        end
-        
-        function v=get.offFrame(s)
-<<<<<<< HEAD
-            if numel(s.duration)>1
-                if s.stimNum <= numel(s.duration)
-                    v = s.onFrame+s.cic.ms2frames(s.duration{s.stimNum});
-                end
-=======
-            if s.off==Inf
-                v=Inf;
->>>>>>> 4f060070
-            else
-                v=s.onFrame+s.cic.ms2frames(s.duration);
-            end
-        end
-    end
-    
-    
-    methods
-        function s= stimulus(name)
-            s = s@neurostim.plugin(name);
-            s.addProperty('X',0,[],@isnumeric);
-            s.addProperty('Y',0,[],@isnumeric);
-            s.addProperty('Z',0,[],@isnumeric);  
-            s.addProperty('on',0,[],@(x) isnumeric(x));  
-            s.addProperty('duration',Inf,[],@(x) isnumeric(x));  
-            s.addProperty('color',[1/3 1/3 50],[],@isnumeric);
-            s.addProperty('alpha',1,[],@(x)x<=1&&x>=0);
-            s.addProperty('scale',struct('x',1,'y',1,'z',1));
-            s.addProperty('angle',0,[],@isnumeric);
-            s.addProperty('rx',0,[],@isnumeric);
-            s.addProperty('ry',0,[],@isnumeric);
-            s.addProperty('rz',1,[],@isnumeric);
-            s.addProperty('startTime',Inf);   % first time the stimulus appears on screen
-            s.addProperty('endTime',Inf);   % first time the stimulus does not appear after being run
-            s.addProperty('rsvp',{},[],@(x)iscell(x)||isempty(x));
-            s.addProperty('isi',[],[],@isnumeric);
-            s.addProperty('subCond',[]);
-            s.addProperty('rngSeed',[],[],@isnumeric);
-            s.listenToEvent({'BEFORETRIAL','AFTERTRIAL'});
-            
-            s.rngSeed=GetSecs;
-            rng(s.rngSeed);
-        end                      
-        
-        % Setup threshold estimation for one of the parameters. The user
-        % has to call answer(s,true/false) to update the adaptive estimation 
-        % procedure. One estimator will be created for each condition so
-        % this function should only be called after calls to addFactorial
-        % and addCondition.
-        function setupThresholdEstimation(s,prop,method,varargin)
-           
-            if s.cic.nrConditions ==0
-                error('Experimental design should be completed before calling threshold');
-            end
-            % Measure threshold for a certain parm.
-            % Interpret the input. Defaults are set as recommended for
-            % QUEST. See Quest and Quest Create
-            p = inputParser;
-            p.addParameter('guess',-1);   % Log Contrast for QUEST
-            p.addParameter('guessSD',2);  % 
-            p.addParameter('threshold',0.82); %Target threshold
-            p.addParameter('beta',3.5); % Steepness of assumed Weibull
-            p.addParameter('delta',0.01); % Fraction of blind presses
-            p.addParameter('gamma',0.5); % Fraction of trials that will generate response when for intensity = -inf.
-            p.addParameter('grain',0.01); % Discretization of the range
-            p.addParameter('range',5); % Range centered on guess.
-            p.addParameter('plotIt',false);
-            p.addParameter('normalizePdf',1);
-            p.parse(varargin{:});
-            switch upper(method)
-                case 'QUEST'
-                    if p.Results.guess>0
-                        warning('Contrast above 1? I dont think that will work');
-                    end
-                    q =QuestCreate(p.Results.guess,p.Results.guessSD,p.Results.threshold,p.Results.beta,p.Results.delta,p.Results.gamma,p.Results.grain,p.Results.range,p.Results.plotIt);
-                    s.quest =struct('q', repmat(q,[1 s.cic.nrConditions]),'prop',prop);
-                 otherwise
-                    error('NIY');
-            end
-            % Install a PreGet event listener to update the dynamic
-            % property for this parameter just before it is returned to the
-            % caller.
-            h= findprop(s,prop);
-            if isempty(h)
-                error(['There is no  ' prop ' parameter in ' s.name '. Please add it before defining a threshold estimation procedure']);
-            end
-            h.GetObservable = true;
-            h.SetObservable = false;
-            s.addlistener(prop,'PreGet',@(src,evt)updateAdaptive(s,src,evt));                    
-        end
-               
-        % Clients should call this to inform the adaptive method whether
-        % the answer (in response to the current intensity) was correct or
-        % not.
-        function answer(s,correct)
-            if ~islogical(correct)
-           %     error('The answer can only be correct or incorrect');
-            end
-            s.quest.q(s.cic.condition) =QuestUpdate(s.quest.q(s.cic.condition),s.(s.quest.prop),correct); % Add the new datum .          
-        end
-        
-        % This is called before returning the current value for the
-        % adaptive method. Basically the function retrieves teh current
-        % proposed intensity from the adaptive method and places it in the
-        % dynamic property.
-        function updateAdaptive(s,src,~)   
-            c = s.cic.condition;
-            if ~isnan(c)
-                s.(src.Name) = QuestQuantile(s.quest.q(s.cic.condition));
-                %disp (['Qest:' num2str(s.(src.Name)) ])
-            end
-        end
-        
-        function [m,sd]= threshold(s)
-            % Return the estimated thresholds for all conditions
-            if isempty(s.quest)
-                m= [] ;
-            else
-                m =QuestMean(s.quest.q);
-                sd = QuestSd(s.quest.q);
-            end
-        end
-        
-
-    end
-    
-    methods (Access= public)
-           function beforeTrial(s,c,evt)
-            % to be overloaded in subclasses; necessary for baseBeforeTrial
-            % (RSVP re-check)
-           end
-           
-           function afterTrial(s,c,evt)
-               % to be overloaded in subclasses; needed for baseAfterTrial
-               % (stimulus endTime check)
-           end
-    end
-        
-    %% Methods that the user cannot change. 
-    % These are called from by CIC for all stimuli to provide 
-    % consistent functionality. Note that @stimulus.baseBeforeXXX is always called
-    % before @derivedClasss.beforeXXX and baseAfterXXX always before afterXXX. This gives
-    % the derived class an oppurtunity to respond to changes that this 
-    % base functionality makes.
-    methods (Access=public) 
-        
-        function addRSVP(s,rsvpFactorial,varargin)
-%           addRSVP(s,rsvpFactorial,[optionalArgs])
-%
-%           Rapid Serial Visual Presentation
-%           rsvpFactorial is a cell specifying the parameter(s) to be maniupulated in the stream
-%           The format of rsvpFactorial is the same as for c.addFactorial.
-%
-%           optionalArgs = {'param1',value,'param2',value,...}
-%         
-%           Optional parameters [default]:
-%
-%           'duration'  [100]   - duration of each stimulus in the sequence
-%           'isi'       [0]     - inter-stimulus interval
-%           'randomization' ['RANDOMWITHREPLACEMENT'] - ordering of stimuli
-            optionalArgs=varargin;
-            p=inputParser;
-            p.addRequired('rsvpFactorial',@(x) iscell(x));
-            p.addParameter('duration',100,@(x) isnumeric(x) & x > 0);
-            p.addParameter('isi',0,@(x) isnumeric(x) & x >= 0);
-            p.addParameter('randomization','RANDOMWITHOUTREPLACEMENT',@(x) any(strcmpi(x,{'RANDOMWITHOUTREPLACEMENT', 'RANDOMWITHREPLACEMENT','SEQUENTIAL'})));
-            p.parse(rsvpFactorial,optionalArgs{:});
-            s.duration = p.Results.duration;
-            s.isi = p.Results.isi;
-            s.rsvpRand = p.Results.randomization;
-            if isempty(s.startOn)
-                s.startOn=s.on;
-            end
-            % extract all information
-            s.rsvpStimProp = rsvpFactorial{1};
-            s.rsvpParms = rsvpFactorial{2};
-            
-            s.subConditions = 1:numel(s.rsvpParms);
-
-            switch upper(s.rsvpRand)
-                case 'SEQUENTIAL' % repeats sequentially
-                    s.rsvpList = s.subConditions;
-                case 'RANDOMWITHREPLACEMENT' % repeats randomly (with replacement)
-                    s.rsvpList = datasample(s.subConditions,(numel(s.subConditions)));
-                case 'RANDOMWITHOUTREPLACEMENT' % repeats randomly (without replacement)
-                    s.rsvpList = s.subConditions(randperm(numel(s.subConditions)));
-            end
-        end
-        
-        function reshuffleRSVP(s)
-           switch upper(s.rsvpRand)
-               case 'SEQUENTIAL'
-                   return;
-               case 'RANDOMWITHREPLACEMENT'
-                   s.rsvpList=datasample(s.rsvpList,numel(s.rsvpList));
-               case 'RANDOMWITHOUTREPLACEMENT'
-                   s.rsvpList=Shuffle(s.rsvpList);
-           end
-        end
-        
-        function baseEvents(s,c,evt)
-            switch evt.EventName
-                case 'BASEBEFOREFRAME'
-                    
-                    glScreenSetup(c,c.window);
-                    
-                    %Apply stimulus transform
-                    Screen('glTranslate',c.window,s.X,s.Y,s.Z);
-                    Screen('glScale',c.window,s.scale.x,s.scale.y);
-                    Screen('glRotate',c.window,s.angle,s.rx,s.ry,s.rz);
-                    
-                    if c.frame==1
-                        % setup any RSVP conditions
-                        s.stimNum=1;
-                        if ~isempty(s.rsvp)
-                            if ~isempty(s.startOn)
-                                s.on=s.startOn;
-                            end
-                            s.reshuffleRSVP;
-                            s.subCond = s.rsvpList(s.stimNum);
-                            s.(s.rsvpStimProp) = s.rsvpParms{s.subCond};
-                        end
-                    end
-                    
-                    % get the stimulus end time
-                    if s.prevOn
-                        s.endTime=c.flipTime;
-                        s.prevOn=false;
-                    end
-                    
-                    if c.frame==s.offFrame
-                        % change RSVP conditions
-                        s.stimNum = s.stimNum+1;
-                        s.prevOn=true;
-                        if ~isempty(s.rsvp)
-                            if s.stimNum>numel(s.rsvpList)
-                                s.stimNum=1;
-                                s.reshuffleRSVP;
-                            end
-                            s.subCond = s.rsvpList(s.stimNum);
-                            s.(s.rsvpStimProp) = s.rsvpParms{s.subCond};
-                            s.on=s.off+s.isi;
-                        end
-                    end
-
-                    s.flags.on = c.frame>=s.onFrame && c.frame <s.offFrame;
-%                     if strcmpi(s.name,'octagon') && c.frame==183
-%                         keyboard;
-%                     end
-                    if s.flags.on 
-                        if c.frame==s.onFrame+1 % get stimulus on time
-                            s.startTime = c.flipTime;
-                        end
-                        notify(s,'BEFOREFRAME');
-                        if s.stimstart ~= true
-                        s.stimstart = true;
-                        end
-                        if c.frame==s.onFrame
-                            c.getFlipTime=true; % get the next flip time for startTime
-                        end
-                    elseif s.stimstart && (c.frame==s.offFrame)% if the stimulus will not be shown, 
-                        % get the next screen flip for endTime
-                        c.getFlipTime=true;
-                        s.stimstart=false;
-                    end
-                    Screen('glLoadIdentity', c.window);
-                case 'BASEAFTERFRAME'
-                    if s.flags.on 
-                        notify(s,'AFTERFRAME');
-                    end
-                case 'BASEBEFORETRIAL'
-                    if ~isempty(s.rsvp)
-                        s.addRSVP(s.rsvp{:})
-                    end
-
-                    notify(s,'BEFORETRIAL');
-
-                case 'BASEAFTERTRIAL'
-                    if isempty(s.endTime) || s.offFrame>=c.frame
-                        s.endTime=c.trialEndTime-c.trialStartTime;
-                        s.prevOn=false;
-                    end
-                    notify(s,'AFTERTRIAL');
-
-                case 'BASEBEFOREEXPERIMENT'
-                    notify(s,'BEFOREEXPERIMENT');
-
-                case 'BASEAFTEREXPERIMENT'    
-                    notify(s,'AFTEREXPERIMENT');
-
-            end
-        end        
-    end
+classdef stimulus < neurostim.plugin
+%     events
+%         BEFOREFRAME;
+%         AFTERFRAME;    
+%         BEFORETRIAL;
+%         AFTERTRIAL;    
+%         BEFOREEXPERIMENT;
+%         AFTEREXPERIMENT;        
+%     end
+    
+    properties (SetAccess = public,GetAccess=public)
+        quest@struct;
+        subConditions;
+    end
+    properties (SetAccess=private,GetAccess=public)
+        beforeFrameListenerHandle =[];
+        afterFrameListenerHandle =[];
+    end
+    properties 
+        flags = struct('on',true);                
+    end    
+    properties (Dependent)
+        off;
+        onFrame;
+        offFrame;
+    end
+    
+    properties (Access=private)
+        stimstart = false;
+        stimstop = false;
+        prevOn@logical = false;
+        stimNum = 1;
+        rsvpStimProp;
+        rsvpParms;
+        rsvpList;
+        rsvpRand;
+        startOn=[];
+    end
+    
+    methods
+        
+        function v= get.off(o)
+            v = o.on+o.duration;
+        end
+        function v=get.onFrame(s)
+
+            if s.on==0
+                v=1;
+            else
+                v = s.cic.ms2frames(s.on)+1;
+            end
+        end
+        
+        function v=get.offFrame(s)
+
+            if s.off==Inf
+                v=Inf;
+            else
+                v=s.onFrame+s.cic.ms2frames(s.duration);
+            end
+        end
+    end
+    
+    
+    methods
+        function s= stimulus(name)
+            s = s@neurostim.plugin(name);
+            s.addProperty('X',0,[],@isnumeric);
+            s.addProperty('Y',0,[],@isnumeric);
+            s.addProperty('Z',0,[],@isnumeric);  
+            s.addProperty('on',0,[],@(x) isnumeric(x));  
+            s.addProperty('duration',Inf,[],@(x) isnumeric(x));  
+            s.addProperty('color',[1/3 1/3 50],[],@isnumeric);
+            s.addProperty('alpha',1,[],@(x)x<=1&&x>=0);
+            s.addProperty('scale',struct('x',1,'y',1,'z',1));
+            s.addProperty('angle',0,[],@isnumeric);
+            s.addProperty('rx',0,[],@isnumeric);
+            s.addProperty('ry',0,[],@isnumeric);
+            s.addProperty('rz',1,[],@isnumeric);
+            s.addProperty('startTime',Inf);   % first time the stimulus appears on screen
+            s.addProperty('endTime',Inf);   % first time the stimulus does not appear after being run
+            s.addProperty('rsvp',{},[],@(x)iscell(x)||isempty(x));
+            s.addProperty('isi',[],[],@isnumeric);
+            s.addProperty('subCond',[]);
+            s.addProperty('rngSeed',[],[],@isnumeric);
+            s.listenToEvent({'BEFORETRIAL','AFTERTRIAL'});
+            
+            s.rngSeed=GetSecs;
+            rng(s.rngSeed);
+        end                      
+        
+        % Setup threshold estimation for one of the parameters. The user
+        % has to call answer(s,true/false) to update the adaptive estimation 
+        % procedure. One estimator will be created for each condition so
+        % this function should only be called after calls to addFactorial
+        % and addCondition.
+        function setupThresholdEstimation(s,prop,method,varargin)
+           
+            if s.cic.nrConditions ==0
+                error('Experimental design should be completed before calling threshold');
+            end
+            % Measure threshold for a certain parm.
+            % Interpret the input. Defaults are set as recommended for
+            % QUEST. See Quest and Quest Create
+            p = inputParser;
+            p.addParameter('guess',-1);   % Log Contrast for QUEST
+            p.addParameter('guessSD',2);  % 
+            p.addParameter('threshold',0.82); %Target threshold
+            p.addParameter('beta',3.5); % Steepness of assumed Weibull
+            p.addParameter('delta',0.01); % Fraction of blind presses
+            p.addParameter('gamma',0.5); % Fraction of trials that will generate response when for intensity = -inf.
+            p.addParameter('grain',0.01); % Discretization of the range
+            p.addParameter('range',5); % Range centered on guess.
+            p.addParameter('plotIt',false);
+            p.addParameter('normalizePdf',1);
+            p.parse(varargin{:});
+            switch upper(method)
+                case 'QUEST'
+                    if p.Results.guess>0
+                        warning('Contrast above 1? I dont think that will work');
+                    end
+                    q =QuestCreate(p.Results.guess,p.Results.guessSD,p.Results.threshold,p.Results.beta,p.Results.delta,p.Results.gamma,p.Results.grain,p.Results.range,p.Results.plotIt);
+                    s.quest =struct('q', repmat(q,[1 s.cic.nrConditions]),'prop',prop);
+                 otherwise
+                    error('NIY');
+            end
+            % Install a PreGet event listener to update the dynamic
+            % property for this parameter just before it is returned to the
+            % caller.
+            h= findprop(s,prop);
+            if isempty(h)
+                error(['There is no  ' prop ' parameter in ' s.name '. Please add it before defining a threshold estimation procedure']);
+            end
+            h.GetObservable = true;
+            h.SetObservable = false;
+            s.addlistener(prop,'PreGet',@(src,evt)updateAdaptive(s,src,evt));                    
+        end
+               
+        % Clients should call this to inform the adaptive method whether
+        % the answer (in response to the current intensity) was correct or
+        % not.
+        function answer(s,correct)
+            if ~islogical(correct)
+           %     error('The answer can only be correct or incorrect');
+            end
+            s.quest.q(s.cic.condition) =QuestUpdate(s.quest.q(s.cic.condition),s.(s.quest.prop),correct); % Add the new datum .          
+        end
+        
+        % This is called before returning the current value for the
+        % adaptive method. Basically the function retrieves teh current
+        % proposed intensity from the adaptive method and places it in the
+        % dynamic property.
+        function updateAdaptive(s,src,~)   
+            c = s.cic.condition;
+            if ~isnan(c)
+                s.(src.Name) = QuestQuantile(s.quest.q(s.cic.condition));
+                %disp (['Qest:' num2str(s.(src.Name)) ])
+            end
+        end
+        
+        function [m,sd]= threshold(s)
+            % Return the estimated thresholds for all conditions
+            if isempty(s.quest)
+                m= [] ;
+            else
+                m =QuestMean(s.quest.q);
+                sd = QuestSd(s.quest.q);
+            end
+        end
+        
+
+    end
+    
+    methods (Access= public)
+           function beforeTrial(s,c,evt)
+            % to be overloaded in subclasses; necessary for baseBeforeTrial
+            % (RSVP re-check)
+           end
+           
+           function afterTrial(s,c,evt)
+               % to be overloaded in subclasses; needed for baseAfterTrial
+               % (stimulus endTime check)
+           end
+    end
+        
+    %% Methods that the user cannot change. 
+    % These are called from by CIC for all stimuli to provide 
+    % consistent functionality. Note that @stimulus.baseBeforeXXX is always called
+    % before @derivedClasss.beforeXXX and baseAfterXXX always before afterXXX. This gives
+    % the derived class an oppurtunity to respond to changes that this 
+    % base functionality makes.
+    methods (Access=public) 
+        
+        function addRSVP(s,rsvpFactorial,varargin)
+%           addRSVP(s,rsvpFactorial,[optionalArgs])
+%
+%           Rapid Serial Visual Presentation
+%           rsvpFactorial is a cell specifying the parameter(s) to be maniupulated in the stream
+%           The format of rsvpFactorial is the same as for c.addFactorial.
+%
+%           optionalArgs = {'param1',value,'param2',value,...}
+%         
+%           Optional parameters [default]:
+%
+%           'duration'  [100]   - duration of each stimulus in the sequence
+%           'isi'       [0]     - inter-stimulus interval
+%           'randomization' ['RANDOMWITHREPLACEMENT'] - ordering of stimuli
+            optionalArgs=varargin;
+            p=inputParser;
+            p.addRequired('rsvpFactorial',@(x) iscell(x));
+            p.addParameter('duration',100,@(x) isnumeric(x) & x > 0);
+            p.addParameter('isi',0,@(x) isnumeric(x) & x >= 0);
+            p.addParameter('randomization','RANDOMWITHOUTREPLACEMENT',@(x) any(strcmpi(x,{'RANDOMWITHOUTREPLACEMENT', 'RANDOMWITHREPLACEMENT','SEQUENTIAL'})));
+            p.parse(rsvpFactorial,optionalArgs{:});
+            s.duration = p.Results.duration;
+            s.isi = p.Results.isi;
+            s.rsvpRand = p.Results.randomization;
+            if isempty(s.startOn)
+                s.startOn=s.on;
+            end
+            % extract all information
+            s.rsvpStimProp = rsvpFactorial{1};
+            s.rsvpParms = rsvpFactorial{2};
+            
+            s.subConditions = 1:numel(s.rsvpParms);
+
+            switch upper(s.rsvpRand)
+                case 'SEQUENTIAL' % repeats sequentially
+                    s.rsvpList = s.subConditions;
+                case 'RANDOMWITHREPLACEMENT' % repeats randomly (with replacement)
+                    s.rsvpList = datasample(s.subConditions,(numel(s.subConditions)));
+                case 'RANDOMWITHOUTREPLACEMENT' % repeats randomly (without replacement)
+                    s.rsvpList = s.subConditions(randperm(numel(s.subConditions)));
+            end
+        end
+        
+        function reshuffleRSVP(s)
+           switch upper(s.rsvpRand)
+               case 'SEQUENTIAL'
+                   return;
+               case 'RANDOMWITHREPLACEMENT'
+                   s.rsvpList=datasample(s.rsvpList,numel(s.rsvpList));
+               case 'RANDOMWITHOUTREPLACEMENT'
+                   s.rsvpList=Shuffle(s.rsvpList);
+           end
+        end
+        
+        function baseEvents(s,c,evt)
+            switch evt.EventName
+                case 'BASEBEFOREFRAME'
+                    
+                    glScreenSetup(c,c.window);
+                    
+                    %Apply stimulus transform
+                    Screen('glTranslate',c.window,s.X,s.Y,s.Z);
+                    Screen('glScale',c.window,s.scale.x,s.scale.y);
+                    Screen('glRotate',c.window,s.angle,s.rx,s.ry,s.rz);
+                    
+                    if c.frame==1
+                        % setup any RSVP conditions
+                        s.stimNum=1;
+                        if ~isempty(s.rsvp)
+                            if ~isempty(s.startOn)
+                                s.on=s.startOn;
+                            end
+                            s.reshuffleRSVP;
+                            s.subCond = s.rsvpList(s.stimNum);
+                            s.(s.rsvpStimProp) = s.rsvpParms{s.subCond};
+                        end
+                    end
+                    
+                    % get the stimulus end time
+                    if s.prevOn
+                        s.endTime=c.flipTime;
+                        s.prevOn=false;
+                    end
+                    
+                    if c.frame==s.offFrame
+                        % change RSVP conditions
+                        s.stimNum = s.stimNum+1;
+                        s.prevOn=true;
+                        if ~isempty(s.rsvp)
+                            if s.stimNum>numel(s.rsvpList)
+                                s.stimNum=1;
+                                s.reshuffleRSVP;
+                            end
+                            s.subCond = s.rsvpList(s.stimNum);
+                            s.(s.rsvpStimProp) = s.rsvpParms{s.subCond};
+                            s.on=s.off+s.isi;
+                        end
+                    end
+
+                    s.flags.on = c.frame>=s.onFrame && c.frame <s.offFrame;
+%                     if strcmpi(s.name,'octagon') && c.frame==183
+%                         keyboard;
+%                     end
+                    if s.flags.on 
+                        if c.frame==s.onFrame+1 % get stimulus on time
+                            s.startTime = c.flipTime;
+                        end
+                        notify(s,'BEFOREFRAME');
+                        if s.stimstart ~= true
+                        s.stimstart = true;
+                        end
+                        if c.frame==s.onFrame
+                            c.getFlipTime=true; % get the next flip time for startTime
+                        end
+                    elseif s.stimstart && (c.frame==s.offFrame)% if the stimulus will not be shown, 
+                        % get the next screen flip for endTime
+                        c.getFlipTime=true;
+                        s.stimstart=false;
+                    end
+                    Screen('glLoadIdentity', c.window);
+                case 'BASEAFTERFRAME'
+                    if s.flags.on 
+                        notify(s,'AFTERFRAME');
+                    end
+                case 'BASEBEFORETRIAL'
+                    if ~isempty(s.rsvp)
+                        s.addRSVP(s.rsvp{:})
+                    end
+
+                    notify(s,'BEFORETRIAL');
+
+                case 'BASEAFTERTRIAL'
+                    if isempty(s.endTime) || s.offFrame>=c.frame
+                        s.endTime=c.trialEndTime-c.trialStartTime;
+                        s.prevOn=false;
+                    end
+                    notify(s,'AFTERTRIAL');
+
+                case 'BASEBEFOREEXPERIMENT'
+                    notify(s,'BEFOREEXPERIMENT');
+
+                case 'BASEAFTEREXPERIMENT'    
+                    notify(s,'AFTEREXPERIMENT');
+
+            end
+        end        
+    end
 end