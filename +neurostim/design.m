--- conflicted
+++ resolved
@@ -240,15 +240,9 @@
                 end
             end
         end
-<<<<<<< HEAD
         
         
         function show(o,f,str,conditionPerTrial)
-=======
-
-
-        function show(o,f,str)
->>>>>>> d5e461cd
             % Function to show the condition specifications in a figure.
             % f - the dimensions of the design to show (e.g. [1 2] to
             % show the first two factors, or [1 3] to show factors 1 and 3
@@ -274,12 +268,7 @@
                 spcs{c} = specs(o,c);
             end
             spcs = reshape(spcs,o.nrLevels);
-<<<<<<< HEAD
             others = setdiff(1:o.nrFactors,f);            
-=======
-            others = setdiff(1:o.nrFactors,f);
-
->>>>>>> d5e461cd
             if numel(f)>1
                 spcs = permute(spcs,[f others]);
                 wghts = permute(o.weights,[f others]);
