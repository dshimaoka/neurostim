--- conflicted
+++ resolved
@@ -130,17 +130,9 @@
             % Store and Log the new value for this parm
             
             % Check if the value changed and log only the changes. 
-<<<<<<< HEAD
-            %(at some point this seemed to be slower than just logging everything. 
-            % but tests on July 1st 2017 showed that this was (no longer)
-            % correct. 
-            
-            if  (isnumeric(v) && numel(v)==numel(o.value) && isnumeric(o.value) && all(v(:)==o.value(:))) || (ischar(v) && ischar(o.value) && strcmp(v,o.value))
-=======
             % (at some point this seemed to be slower than just logging everything. 
             % but tests on July 1st 2017 showed that this was (no longer) correct. 
-            if  (isnumeric(v) && numel(v)==numel(o.value) && all(v(:)==o.value(:))) || (ischar(v) && strcmp(v,o.value))
->>>>>>> 2549cfec
+            if  (isnumeric(v) && numel(v)==numel(o.value) && isnumeric(o.value) && all(v(:)==o.value(:))) || (ischar(v) && ischar(o.value) && strcmp(v,o.value))
                 % No change, no logging.
                 return;
             end
