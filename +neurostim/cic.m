--- conflicted
+++ resolved
@@ -1781,11 +1781,6 @@
             fprintf(1,'%s --> ', c.pluginOrder.name)
             disp('Parameter plugins should depend only on plugins with earlier execution (i.e. to the left)');
         end
-<<<<<<< HEAD
-
-
-
-=======
             
         function handleAdaptives(c)
             % Force adaptive plugins assigned directly to parameters into
@@ -1811,7 +1806,6 @@
               end
             end
         end
->>>>>>> d5e461cd
         %% PTB Imaging Pipeline Setup
         function PsychImaging(c)
             % Tthis initializes the
