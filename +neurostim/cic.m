% Functionality
%   Generate output as sib object/infos
%  Tricky.
%   Mirror window
%       Neeed for ephys, to position stimuli etc.
%
%   nsMonitor
%
%
% Plugins ready to test:
%   Eyelink (32 bt windows or 64 bit linux needed)
%   MCC     (MCC needed... or demoboard...?)
%
% Plugins to make
%  COLORCAL
% 	Colorcal2.m under psychhardware
%
%   RIPPLE
%
%
% LOW PRRIORITY
%   More generic adaptive parm.
%       There is a max entropy staircase built in , just need to wrap.
% 	Remote monitoring?


classdef cic < neurostim.plugin
    
    %% Events
    % All communication with plugins is through events. CIC generates events
    % to notify plugins (which includes stimuli) about the current stage of
    % the experiment. Plugins tell CIC that they want to listen to a subset
    % of all events (plugin.listenToEvent()), and plugins have the code to
    % respond to the events (plugin.events()).
    % Note that plugins are completely free to do what they want in the
    % event handlers. For stimuli, however, each event is first processed
    % by the base @stimulus class and only then passed to the derived
    % class. This helps neurostim to generate consistent behavior.
    events
        
        %% Experiment Flow
        % Events to which the @stimulus class responds (internal)
        BASEBEFOREEXPERIMENT;
        BASEAFTEREXPERIMENT;
        BASEBEFORETRIAL;
        BASEAFTERTRIAL;
        BASEBEFOREFRAME;
        BASEAFTERFRAME;
        
        % Events to which client developed @plugin and @stimulus classes
        % respond
        BEFOREEXPERIMENT;
        AFTEREXPERIMENT;
        BEFORETRIAL;
        AFTERTRIAL;
        BEFOREFRAME;
        AFTERFRAME;
        
        %%
        reward;
        
    end
    %% Constants
    properties (Constant)
        PROFILE@logical = true; % Using a const to allow JIT to compile away profiler code
    end
    
    %% Public properties
    % These can be set in a script by a user to setup the
    % experiment
    properties (GetAccess=public, SetAccess =public)
        color                   = struct('text',[1/3 1/3 50],'background',[1/3 1/3 5]); % Colors
        colorMode               = 'xyL'; % xyL, RGBA
        pixels@double           = [];    % Window coordinates.[left top width height]
        physical@double         = []; % Window size in physical units [width height]
        mirrorPixels@double   = []; % Window coordinates.[left top width height].
        root@char               = pwd;    % Root target directory for saving files.
        subjectNr@double        = 0;
        paradigm@char           = 'test';
        clear@double            = 1;   % Clear backbuffer after each swap. double not logical
        iti@double              = 1000; % Inter-trial Interval (ms) - default 1s.
        trialDuration@double    = 1000;  % Trial Duration (ms)
        
        
    end
    
    %% Protected properties.
    % These are set internally
    properties (GetAccess=public, SetAccess =protected)
        %% Program Flow
        window =[]; % The PTB window
        mirror =[]; % The experimenters copy
        flags = struct('trial',true,'experiment',true,'block',true); % Flow flags
        block;      % Current block.
        condition;  % Current condition
        trial;      % Current trial
        frame;      % Current frame
        cursorVisible = false; % Set it through c.cursor =
        vbl = [];
        %% Internal lists to keep track of stimuli, conditions, and blocks.
        stimuli;    % Cell array of char with stimulus names.
        conditions; % Map of conditions to parameter specs.
        blocks;     % Struct array with .nrRepeats .randomization .conditions
        plugins;    % Cell array of char with names of plugins.
        responseKeys; % Map of keys to actions.(See addResponse)
        
        %% Logging and Saving
        startTime@double    = 0; % The time when the experiment started running
        %data@sib;
        
        %% Profiling information.
        profile@struct =  struct('BEFORETRIAL',[],'AFTERTRIAL',[],'BEFOREFRAME',[],'AFTERFRAME',[]);
        
        %% Keyboard interaction
        allKeyStrokes          = []; % PTB numbers for each key that is handled.
        allKeyHelp             = {}; % Help info for key
        keyDeviceIndex          = []; % Use the first device by default
        keyHandlers             = {}; % Handles for the plugins that handle the keys.
        
    end
    
    %% Dependent Properties
    % Calculated on the fly
    properties (Dependent)
        nrStimuli;      % The number of stimuli currently in CIC
        nrConditions;   % The number of conditions in this experiment
        nrTrials;       % The number of trials in this experiment
        center;         % Were is the center of the display window.
        file;           % Target file name
        fullFile;       % Target file name including path
        subject@char;   % Subject
        startTimeStr@char;  % Start time as a HH:MM:SS string
        cursor;         % Cursor 'none','arrow'; see ShowCursor
        conditionName;  % The name of the current condition.
        blockName;      % Name of the current block
    end
    
    %% Public methods
    % set and get methods for dependent properties
    methods
        function v= get.nrStimuli(c)
            v= length(c.stimuli);
        end
        function v= get.nrTrials(c)
            v= 0;
        end
        function v= get.nrConditions(c)
            v= length(c.conditions);
        end
        function v = get.center(c)
            [x,y] = RectCenter(c.pixels);
            v=[x y];
        end
        function v= get.startTimeStr(c)
            v = datestr(c.startTime,'HH:MM:SS');
        end
        function v = get.file(c)
            v = [c.subject '.' c.paradigm '.' datestr(c.startTime,'HHMMSS') ];
        end
        function v = get.fullFile(c)
            v = fullfile(c.root,datestr(c.startTime,'YYYY/mm/DD'),c.file);
        end
        function v=get.subject(c)
            if length(c.subjectNr)>1
                % Initials stored as ASCII codes
                v = char(c.subjectNr);
            else
                % True subject numbers
                v= num2str(c.subjectNr);
            end
        end
        
        function v = get.conditionName(c)
            v = key(c.conditions,c.condition);
        end
        
        function v = get.blockName(c)
            if c.block <= numel(c.blocks)
                v = c.blocks(c.block).name;
            else
                v = '';
            end
        end
        
        function set.subject(c,value)
            if ischar(value)
                c.subjectNr = double(value);
            else
                c.subjectNr = value;
            end
        end
        
        % Allow thngs like c.('lldots.X')
        function v = getProp(c,prop)
            ix = strfind(prop,'.');
            if isempty(ix)
                v =c.(prop);
            else
                o= getProp(c,prop(1:ix-1));
                v= o.(prop(ix+1:end));
            end
        end
        
        
        function set.cursor(c,value)
            if ischar(value) && strcmpi(value,'none')
                value = -1;
            end
            if value==-1  % neurostim convention -1 or 'none'
                HideCursor(c.window);
                c.cursorVisible = false;
            else
                ShowCursor(value,c.window);
                c.cursorVisible = true;
            end
        end
        
    end
    
    
    methods (Access=public)
        % Constructor.
        function c= cic
            c = c@neurostim.plugin('cic');
            % Some very basic PTB settings that are enforced for all
            KbName('UnifyKeyNames'); % Same key names across OS.
            % c.cursor = 'none';           
            % Initialize empty
            c.startTime     = now;
            c.stimuli       = {};
            c.conditions    = neurostim.map;
            c.plugins       = {};
            
            % Setup the keyboard handling
            c.responseKeys  = neurostim.map;
            c.allKeyStrokes = [];
            c.allKeyHelp  = {};
            % Keys handled by CIC
            addKeyStroke(c,KbName('q'),'Quit',c);
        end
        
        function addScript(c,when, fun,keys)
            % It may sometimes be more convenient to specify a function m-file
            % as the basic control script (rather than write a plugin that does
            % the same).
            % when = when should this script be run
            % fun = function handle to the script. The script will be called
            % with cic as its sole argument.
            if nargin <4
                keys = {};
            end
            if ismember('eScript',c.plugins)
                plg = c.eScript;
            else
                plg = neurostim.plugins.eScript;
                
            end
            plg.addScript(when,fun,keys);
            % Add or update the plugin (must call after adding script
            % so that all events are listened to
            c.add(plg);
        end
        
        function addResponse(c,key,varargin)
            % function addResponse(c,key,varargin)
            % Add a key that the subject can press to give a response. The
            % optional parameter/value pairs define what the key does:
            %
            % 'write' : the value to log []
            % 'after' : only respond to this key after this time [-Inf]
            % 'before' : only respond to this key before this time [+Inf];
            % 'nextTrial' : logical to indicate whether to start a new trial
            % 'keyHelp' : a short string to document what this key does.
            %
            p =inputParser;
            p.addParameter('write',[]);
            p.addParameter('after',-Inf,@isnumeric);
            p.addParameter('before',Inf,@isnumeric);
            p.addParameter('nextTrial',false,@islogical);
            p.addParameter('keyHelp','?',@ischar);
            p.parse(varargin{:});
            addKeyStroke(c,KbName(key),p.Results.keyHelp,c);
            c.responseKeys(key) = p.Results;
            
        end
        
        function keyboard(c,key,time)
            % CIC Responses to keystrokes.
            % q = quit experiment
            %
            switch (key)
                case 'q'
                    c.flags.experiment = false;
                    c.flags.trial = false;
                case 'n'
                    c.flags.trial = false;
                otherwise
                    % Respond to the keys added by cic.addResponse
                    actions = c.responseKeys(key);
                    if c.frame >= actions.after && c.frame <= actions.before
                        c.write(key,actions.write)
                        disp([key ':' num2str(actions.write)]);
                        if actions.nextTrial
                            c.nextTrial;
                        end
                    end
            end
        end
        
        function [x,y,buttons] = getMouse(c)
              [x,y,buttons] = GetMouse(c.window);            
              tmp = [1 -1].*([x y]./c.pixels(3:4)-0.5).*c.physical;
              x= tmp(1);y=tmp(2);
        end
       
        
        function disp(c)
            % Provide basic information about the CIC
            disp(char(['CIC. Started at ' datestr(c.startTime,'HH:MM:SS') ],...
                ['Stimuli:' num2str(c.nrStimuli) ' Conditions:' num2str(c.nrConditions) ' Trials:' num2str(c.nrTrials) ]));
        end
        
        function nextTrial(c)
            % Move to the next trial asap.
            c.flags.trial =false;
        end
        
        function o = add(c,o)
            % Add a plugin.
            if ~isa(o,'neurostim.plugin')
                error('Only plugin derived classes can be added to CIC');
            end
            
            % Add to the appropriate list
            if isa(o,'neurostim.stimulus')
                nm   = 'stimuli';
            else
                nm = 'plugins';
            end
            
            if ismember(o.name,c.(nm))
                %    error(['This name (' o.name ') already exists in CIC.']);
                % Update existing
            elseif  isprop(c,o.name)
                error(['Please use a differnt name for your stimulus. ' o.nae ' is reserved'])
            else
                h = c.addprop(o.name); % Make it a dynamic property
                c.(o.name) = o;
                h.SetObservable = false; % No events
                c.(nm) = cat(2,c.(nm),o.name);
                % Set a pointer to CIC in the plugin
                o.cic = c;
            end
            
            
            % Call the keystroke function
            for i=1:length(o.keyStrokes)
                addKeyStroke(c,o.keyStrokes{i},o.keyHelp{i},o);
            end
            
            % Setup the plugin to listen to the events it requested
            for i=1:length(o.evts)
                if isa(o,'neurostim.stimulus')
                    % STIMULUS events are special; the BASE event
                    % handlers look at them first and decide whether to
                    % pass them on to the stimulus itself.
                    addlistener(c,['BASE' o.evts{i}],@o.baseEvents);
                    switch upper(o.evts{i})
                        case 'BEFOREEXPERIMENT'
                            h= @(c,evt)(o.beforeExperiment(o.cic,evt));
                        case 'BEFORETRIAL'
                            h= @(c,evt)(o.beforeTrial(o.cic,evt));
                        case 'BEFOREFRAME'
                            h= @(c,evt)(o.beforeFrame(o.cic,evt));
                        case 'AFTERFRAME'
                            h= @(c,evt)(o.afterFrame(o.cic,evt));
                        case 'AFTERTRIAL'
                            h= @(c,evt)(o.afterTrial(o.cic,evt));
                        case 'AFTEREXPERIMENT'
                            h= @(c,evt)(o.afterExperiment(o.cic,evt));
                    end
                    % Install a listener in the derived class so that it
                    % can respond to notify calls in the base class
                    addlistener(o,o.evts{i},h);
                else
                    switch upper(o.evts{i})
                         case 'BEFOREEXPERIMENT'
                            h= @(c,evt)(o.beforeExperiment(c,evt));
                        case 'BEFORETRIAL'
                            h= @(c,evt)(o.beforeTrial(c,evt));
                        case 'BEFOREFRAME'
                            h= @(c,evt)(o.beforeFrame(c,evt));
                        case 'AFTERFRAME'
                            h= @(c,evt)(o.afterFrame(c,evt));
                        case 'AFTERTRIAL'
                            h= @(c,evt)(o.afterTrial(c,evt));
                        case 'AFTEREXPERIMENT'
                            h= @(c,evt)(o.afterExperiment(c,evt));
                    end
                    % Install a listener in CIC. It will distribute.
                    addlistener(c,o.evts{i},h);
                end
            end
        end
        
        
        
        %% -- Specify conditions -- %%
        function addCondition(c,name,specs)
            % Add one condition
            % name  =  name of the condition
            % parms = triplets {'stimulus name','variable', value}
            stimNames = specs(1:3:end);
            unknownStimuli = ~ismember(stimNames,cat(2,c.stimuli,'cic'));
            if any(unknownStimuli)
                error(['These stimuli are unknown, add them first: ' specs{3*(find(unknownStimuli)-1)+1}]);
            else
                c.conditions(name) = specs;
            end
        end
        
        function addFactorial(c,name,varargin)
            % Add a factor to the design.
            % name = name of the factorial
            % parms  = A cell array specifying the factorial with elements
            % specifying the stimulus name, the variable, and the values.
            % Note that the values must be specified as a cell array.
            % A single one-way factorial varying coherence:
            %    addFactorial(c,'coherenceFactorial',{'lldots','coherence',{0 0.5 1}};
            % Or to vary both the coherence and the position together:
            %    addFactorial(c,'coherenceFactorial',{'lldots','coherence',{0 0.5 1},'lldots','X',[-1 0 1]};
            % To specify a two-way factorial, simply add multipe specs cell
            % arrays as the argument:
            % E.g. a two-way [3x2] with 6 conditions
            %    addFactorial(c,'coherenceFactorial',
            %                   {'lldots','coherence',[0 0.5 1]};
            %                   {'lldots','X',[-1 1]});
            % Implementation note: this function simply translates the
            % factorial specs into specs for individual conditions and stores
            % those just like individual conditions would have been. So this is
            % merely a convenience function for the user.
            nrFactors =numel(varargin);
            nrLevels = nan(nrFactors,1);
            parmValues  = cell(nrFactors,1);
            for f=1:nrFactors
                factorSpecs =varargin{f};
                if ~all(cellfun(@iscell,factorSpecs(3:3:end)))
                    error('Levels must be specified as cell arrays');
                end
                thisNrLevels = unique(cellfun(@numel,factorSpecs(3:3:end)));
                if length(thisNrLevels)>1
                    error(['The number of levels in factor ' num2str(f) ' is not consistent across variables']);
                else
                    nrLevels(f) =  thisNrLevels;
                end
                parmValues{f} = varargin{f}(3:3:end);
            end
            conditionsInFactorial = 1:prod(nrLevels);
            subs = cell(1,nrFactors);
            for thisCond=conditionsInFactorial;
                [subs{:}]= ind2sub(nrLevels',thisCond);
                conditionName = [name num2str(thisCond)];
                conditionSpecs= {};
                for f=1:nrFactors
                    factorSpecs =varargin{f};
                    nrParms = numel(factorSpecs)/3;
                    for p=1:nrParms
                        value = factorSpecs{3*p}{subs{f}};
                        specs = factorSpecs(3*p-2:3*p);
                        specs{3} = value;
                        conditionSpecs = cat(2,conditionSpecs,specs);
                    end
                end
                c.addCondition(conditionName,conditionSpecs);
            end
        end
        
        function addBlock(c,blockName,conditionNames,nrRepeats,randomization)
            % Select certain conditions to be part of a block.
            % blockName = a descriptive name for this block
            % conditionNames = which (existing) condtions or factorials should
            % be run in this block. (Char or cell array of names)
            % nrRepeats = how often should these conditions/factorials be
            % repeated
            % randomization = how should conditions be randomized across trials
            
            
            blck.name = blockName;
            blck.nrRepeats = nrRepeats;
            blck.randomization = randomization;
            conditionNames = strcat('^',conditionNames,'\d*');
            conditionNumbers = index(c.conditions,conditionNames);
            if any(isnan(conditionNumbers))
                notFound = unique(conditionNames(isnan(conditionNumbers)));
                notFound = strrep(notFound,'^','');notFound = strrep(notFound,'\d*','');
                disp('These Conditions are undefined: ' );
                notFound
                error('Conditions not found');
            end
            switch (randomization)
                case 'SEQUENTIAL'
                    blck.conditions = repmat(conditionNumbers,[1 nrRepeats]);
                case 'RANDOMWITHREPLACEMENT'
                    blck.conditions = repmat(conditionNumbers,[1 nrRepeats]);
                    blck.conditions = blck.conditions(randperm(numel(blck.conditions)));
                case 'BLOCKRANDOMWITHREPLACEMENT'
                    blck.conditions = zeros(1,0);
                    for i=1:nrRepeats
                        blck.conditions = cat(2,blck.conditions, conditionNumbers(randperm(numel(conditionNumbers))));
                    end
                otherwise
                    error(['This randomization mode is unknown: ' randomization ]);
            end
            c.blocks = cat(1,c.blocks,blck);
        end
        
        
        
        function beforeTrial(c)
            % Assign values specified in the desing to each of the stimuli.
            specs = c.conditions(c.condition);
            nrParms = length(specs)/3;
            for p =1:nrParms
                stimName =specs{3*(p-1)+1};
                varName = specs{3*(p-1)+2};
                value   = specs{3*(p-1)+3};
                if strcmpi(stimName,'CIC')
                    % This codition changes one of the CIC properties
                    c.(varName) = value;
                else
                    % Change a stimulus  or plugin property
                    stim  = c.(stimName);
                    stim.(varName) = value;
                end
            end
            
            
        end
        
        function afterTrial(c)
            
        end
        
        function error(c,command,msg)
            switch (command)
                case 'STOPEXPERIMENT'
                    fprintf(2,msg);
                    c.flags.experiment = false;
                otherwise
                    error('?');
            end
            
        end
        
        function run(c)
            
            %Add a generic output plug-in (there may be others already added)
            c.add(neurostim.output);
            
            if isempty(c.physical)
                % Assuming code is in pixels
                c.physical = c.pixels(3:4);
            end
            
            % Setup PTB
            PsychImaging(c);
            
            c.KbQueueCreate;
            c.KbQueueStart;
            c.trial = 0;
            DrawFormattedText(c.window, 'Press any key to start...', 'center', 'center', c.color.text);
            Screen('Flip', c.window);
            KbWait();
            notify(c,'BASEBEFOREEXPERIMENT');
            notify(c,'BEFOREEXPERIMENT');
            c.flags.experiment = true;
            when =0;
            nrBlocks = numel(c.blocks);
            trialEndTime = GetSecs*1000;
            for blockNr=1:nrBlocks
                c.flags.block = true;
                c.block = blockNr;
                disp(['Begin Block: ' c.blockName]);
                for conditionNr = c.blocks(blockNr).conditions
                    c.condition = conditionNr;
                    c.trial = c.trial+1;
                    
                    disp(['Begin Trial #' num2str(c.trial) ' Condition: ' c.conditionName]);
                    
                    %                     if ~isempty(c.mirror)
                    %                         Screen('CopyWindow',c.window,c.mirror);
                    %                     end
                    if (c.PROFILE); tic;end
                    beforeTrial(c);
                    notify(c,'BASEBEFORETRIAL');
                    notify(c,'BEFORETRIAL');
                    if (c.PROFILE); addProfile(c,'BEFORETRIAL',toc);end
                    WaitSecs((trialEndTime+c.iti)/1000-GetSecs);    % wait ITI before next trial
                    c.flags.trial = true;
                    c.frame=0;
                    trialStartTime = GetSecs*1000;  % for trialDuration check
<<<<<<< HEAD
                    while (c.flags.trial && c.flags.experiment)
%                         time = GetSecs;
=======
                    while (c.flags.trial)
                        %                         time = GetSecs;
>>>>>>> 66b1757d
                        c.frame = c.frame+1;
                        if (c.PROFILE); tic;end
                        notify(c,'BASEBEFOREFRAME');
                        notify(c,'BEFOREFRAME');
                        if (c.PROFILE); addProfile(c,'BEFOREFRAME',toc);end
                        Screen('DrawingFinished',c.window);
                        if (c.PROFILE); tic;end
                        notify(c,'BASEAFTERFRAME');
                        notify(c,'AFTERFRAME');
                        c.KbQueueCheck;
                        if (c.PROFILE); addProfile(c,'AFTERFRAME',toc);end
                        c.vbl(end+1)=Screen('Flip', c.window,when,1-c.clear);
                        %                         if (vbl - time) > (2/60 - .5*2/60)
                        %                             warning('Missed frame.');     % check for missed frames
                        %                         end
                        %                         if ~isempty(c.mirror)
                        %                             Screen('CopyWindow',c.window,c.mirror);
                        %                         end
                        if (c.trialDuration <= (GetSecs*1000-trialStartTime))   % if trialDuration has been reached
                            c.flags.trial=false;
                        end
                    end % Trial running
                    trialEndTime = GetSecs * 1000;
                    if ~c.flags.experiment || ~ c.flags.block ;break;end
                    if (c.PROFILE); tic;end
                    vbl=Screen('Flip', c.window,when,1-c.clear);
                    notify(c,'BASEAFTERTRIAL');
                    notify(c,'AFTERTRIAL');
                    afterTrial(c);
                    if (c.PROFILE); addProfile(c,'AFTERTRIAL',toc);end
                end %conditions in block
                if ~c.flags.experiment;break;end
            end %blocks
            notify(c,'BASEAFTEREXPERIMENT');
            notify(c,'AFTEREXPERIMENT');
            Screen('glLoadIdentity',c.window);
            DrawFormattedText(c.window, 'This is the end...', 'center', 'center', c.color.text);
            Screen('Flip', c.window);
            c.KbQueueStop;
            KbWait;
            Screen('CloseAll');
        end
        
        
        
        %% Keyboard handling routines
        %
        function addKeyStroke(c,key,keyHelp,p)
            if ischar(key)
                key = KbName(key);
            end
            if ~isnumeric(key) || key <1 || key>256
                error('Please use KbName to add keys to keyhandlers')
            end
            if ismember(key,c.allKeyStrokes)
                error(['The ' key ' key is in use. You cannot add it again...']);
            else
                c.allKeyStrokes = cat(2,c.allKeyStrokes,key);
                c.keyHandlers{end+1}  = p;
                c.allKeyHelp{end+1} = keyHelp;
            end
        end
        
        function removeKeyStrokes(c,key)
            % removeKeyStrokes(c,key)
            % removes keys (cell array of strings) from cic. These keys are
            % no longer listened to.
            if ischar(key) || iscellstr(key)
                key = KbName(key);
            end
            if ~isnumeric(key) || any(key <1) || any(key>256)
                error('Please use KbName to add keys to keyhandlers')
            end
            if any(~ismember(key,c.allKeyStrokes))
                error(['The ' key(~ismember(key,c.allKeyStrokes)) ' key is not in use. You cannot remove it...']);
            else
                index = ismember(c.allKeyStrokes,key);
                c.allKeyStrokes(index) = [];
                c.keyHandlers(index)  = [];
                c.allKeyHelp(index) = [];
            end
        end
        
    end
    
    
    methods (Access=public)
        
        %% Keyboard handling routines(protected). Basically light wrappers
        % around the PTB core functions
        function KbQueueCreate(c,device)
            if nargin>1
                c.keyDeviceIndex = device;
            end
            keyList = zeros(1,256);
            keyList(c.allKeyStrokes) = 1;
            KbQueueCreate(c.keyDeviceIndex,keyList);
        end
        
        function KbQueueStart(c)
            KbQueueStart(c.keyDeviceIndex);
        end
        
        function KbQueueStop(c)
            KbQueueStop(c.keyDeviceIndex);
        end
        
        function KbQueueCheck(c)
            [pressed, firstPress, firstRelease, lastPress, lastRelease]= KbQueueCheck(c.keyDeviceIndex);
            if pressed
                % Some key was pressed, pass it to the plugin that wants
                % it.
                %                 firstRelease(out)=[]; not using right now
                %                 lastPress(out) =[];
                %                 lastRelease(out)=[];
                ks = find(firstPress);
                for k=ks
                    ix = unique(find(c.allKeyStrokes==k));% should be only one.
                    if length(ix) >1;error(['More than one plugin (or derived class) is listening to  ' KbName(k) '??']);end
                    % Call the keyboard member function in the relevant
                    % class
                    c.keyHandlers{ix}.keyboard(KbName(k),firstPress(k));
                end
            end
        end
        
        
        %% PTB Imaging Pipeline Setup
        function PsychImaging(c)
            AssertOpenGL;
            PsychImaging('PrepareConfiguration');
            % 32 bit frame buffer values
            PsychImaging('AddTask', 'General', 'FloatingPoint32Bit');
            % Unrestricted color range
            PsychImaging('AddTask', 'General', 'NormalizedHighresColorRange');
            switch upper(c.colorMode)
                case 'XYL'
                    % Use builtin xyYToXYZ() plugin for xyY -> XYZ conversion:
                    PsychImaging('AddTask', 'AllViews', 'DisplayColorCorrection', 'xyYToXYZ');
                    % Use builtin SensorToPrimary() plugin:
                    PsychImaging('AddTask', 'AllViews', 'DisplayColorCorrection', 'SensorToPrimary');
                    % Check color validity
                    PsychImaging('AddTask', 'AllViews', 'DisplayColorCorrection', 'CheckOnly');
                    
                    cal = LoadCalFile('PTB3TestCal');
                    load T_xyz1931
                    T_xyz1931 = 683*T_xyz1931;
                    cal = SetSensorColorSpace(cal,T_xyz1931,S_xyz1931);
                    cal = SetGammaMethod(cal,0);
                    
                case 'RGB'
                    
            end
            
            
            % if bitspp
            %                PsychImaging('AddTask', 'General', 'EnableBits++Mono++OutputWithOverlay');
            
            
            % end
            screens=Screen('Screens');
            screenNumber=max(screens);
            c.window = PsychImaging('OpenWindow',screenNumber, c.color.background, c.pixels);
            
            switch upper(c.colorMode)
                case 'XYL'
                    PsychColorCorrection('SetSensorToPrimary', c.window, cal);
                case 'RGB'
                    Screen(c.window,'BlendFunction',GL_SRC_ALPHA, GL_ONE_MINUS_SRC_ALPHA);
            end
            
            
            if ~isempty(c.mirrorPixels)
                c.mirror = PsychImaging('OpenWindow',screenNumber, c.color.background, c.mirrorPixels);
            end
        end
    end
    
    methods
        function report(c)
            subplot(2,2,1)
            x = c.profile.BEFOREFRAME;
            low = 5;high=95;
            bins = 1000*linspace(prctile(x,low),prctile(x,high),20);
            hist(1000*x,bins)
            xlabel 'Time (ms)'
            ylabel '#'
            title 'BeforeFrame'
            
            subplot(2,2,2)
            x = c.profile.AFTERFRAME;
            bins = 1000*linspace(prctile(x,low),prctile(x,high),20);
            hist(1000*x,bins)
            xlabel 'Time (ms)'
            ylabel '#'
            title 'AfterFrame'
            
            
        end
        function addProfile(c,what,duration)
            c.profile.(what) = [c.profile .(what) duration];
        end
    end
    
end<|MERGE_RESOLUTION|>--- conflicted
+++ resolved
@@ -1,813 +1,808 @@
-% Functionality
-%   Generate output as sib object/infos
-%  Tricky.
-%   Mirror window
-%       Neeed for ephys, to position stimuli etc.
-%
-%   nsMonitor
-%
-%
-% Plugins ready to test:
-%   Eyelink (32 bt windows or 64 bit linux needed)
-%   MCC     (MCC needed... or demoboard...?)
-%
-% Plugins to make
-%  COLORCAL
-% 	Colorcal2.m under psychhardware
-%
-%   RIPPLE
-%
-%
-% LOW PRRIORITY
-%   More generic adaptive parm.
-%       There is a max entropy staircase built in , just need to wrap.
-% 	Remote monitoring?
-
-
-classdef cic < neurostim.plugin
-    
-    %% Events
-    % All communication with plugins is through events. CIC generates events
-    % to notify plugins (which includes stimuli) about the current stage of
-    % the experiment. Plugins tell CIC that they want to listen to a subset
-    % of all events (plugin.listenToEvent()), and plugins have the code to
-    % respond to the events (plugin.events()).
-    % Note that plugins are completely free to do what they want in the
-    % event handlers. For stimuli, however, each event is first processed
-    % by the base @stimulus class and only then passed to the derived
-    % class. This helps neurostim to generate consistent behavior.
-    events
-        
-        %% Experiment Flow
-        % Events to which the @stimulus class responds (internal)
-        BASEBEFOREEXPERIMENT;
-        BASEAFTEREXPERIMENT;
-        BASEBEFORETRIAL;
-        BASEAFTERTRIAL;
-        BASEBEFOREFRAME;
-        BASEAFTERFRAME;
-        
-        % Events to which client developed @plugin and @stimulus classes
-        % respond
-        BEFOREEXPERIMENT;
-        AFTEREXPERIMENT;
-        BEFORETRIAL;
-        AFTERTRIAL;
-        BEFOREFRAME;
-        AFTERFRAME;
-        
-        %%
-        reward;
-        
-    end
-    %% Constants
-    properties (Constant)
-        PROFILE@logical = true; % Using a const to allow JIT to compile away profiler code
-    end
-    
-    %% Public properties
-    % These can be set in a script by a user to setup the
-    % experiment
-    properties (GetAccess=public, SetAccess =public)
-        color                   = struct('text',[1/3 1/3 50],'background',[1/3 1/3 5]); % Colors
-        colorMode               = 'xyL'; % xyL, RGBA
-        pixels@double           = [];    % Window coordinates.[left top width height]
-        physical@double         = []; % Window size in physical units [width height]
-        mirrorPixels@double   = []; % Window coordinates.[left top width height].
-        root@char               = pwd;    % Root target directory for saving files.
-        subjectNr@double        = 0;
-        paradigm@char           = 'test';
-        clear@double            = 1;   % Clear backbuffer after each swap. double not logical
-        iti@double              = 1000; % Inter-trial Interval (ms) - default 1s.
-        trialDuration@double    = 1000;  % Trial Duration (ms)
-        
-        
-    end
-    
-    %% Protected properties.
-    % These are set internally
-    properties (GetAccess=public, SetAccess =protected)
-        %% Program Flow
-        window =[]; % The PTB window
-        mirror =[]; % The experimenters copy
-        flags = struct('trial',true,'experiment',true,'block',true); % Flow flags
-        block;      % Current block.
-        condition;  % Current condition
-        trial;      % Current trial
-        frame;      % Current frame
-        cursorVisible = false; % Set it through c.cursor =
-        vbl = [];
-        %% Internal lists to keep track of stimuli, conditions, and blocks.
-        stimuli;    % Cell array of char with stimulus names.
-        conditions; % Map of conditions to parameter specs.
-        blocks;     % Struct array with .nrRepeats .randomization .conditions
-        plugins;    % Cell array of char with names of plugins.
-        responseKeys; % Map of keys to actions.(See addResponse)
-        
-        %% Logging and Saving
-        startTime@double    = 0; % The time when the experiment started running
-        %data@sib;
-        
-        %% Profiling information.
-        profile@struct =  struct('BEFORETRIAL',[],'AFTERTRIAL',[],'BEFOREFRAME',[],'AFTERFRAME',[]);
-        
-        %% Keyboard interaction
-        allKeyStrokes          = []; % PTB numbers for each key that is handled.
-        allKeyHelp             = {}; % Help info for key
-        keyDeviceIndex          = []; % Use the first device by default
-        keyHandlers             = {}; % Handles for the plugins that handle the keys.
-        
-    end
-    
-    %% Dependent Properties
-    % Calculated on the fly
-    properties (Dependent)
-        nrStimuli;      % The number of stimuli currently in CIC
-        nrConditions;   % The number of conditions in this experiment
-        nrTrials;       % The number of trials in this experiment
-        center;         % Were is the center of the display window.
-        file;           % Target file name
-        fullFile;       % Target file name including path
-        subject@char;   % Subject
-        startTimeStr@char;  % Start time as a HH:MM:SS string
-        cursor;         % Cursor 'none','arrow'; see ShowCursor
-        conditionName;  % The name of the current condition.
-        blockName;      % Name of the current block
-    end
-    
-    %% Public methods
-    % set and get methods for dependent properties
-    methods
-        function v= get.nrStimuli(c)
-            v= length(c.stimuli);
-        end
-        function v= get.nrTrials(c)
-            v= 0;
-        end
-        function v= get.nrConditions(c)
-            v= length(c.conditions);
-        end
-        function v = get.center(c)
-            [x,y] = RectCenter(c.pixels);
-            v=[x y];
-        end
-        function v= get.startTimeStr(c)
-            v = datestr(c.startTime,'HH:MM:SS');
-        end
-        function v = get.file(c)
-            v = [c.subject '.' c.paradigm '.' datestr(c.startTime,'HHMMSS') ];
-        end
-        function v = get.fullFile(c)
-            v = fullfile(c.root,datestr(c.startTime,'YYYY/mm/DD'),c.file);
-        end
-        function v=get.subject(c)
-            if length(c.subjectNr)>1
-                % Initials stored as ASCII codes
-                v = char(c.subjectNr);
-            else
-                % True subject numbers
-                v= num2str(c.subjectNr);
-            end
-        end
-        
-        function v = get.conditionName(c)
-            v = key(c.conditions,c.condition);
-        end
-        
-        function v = get.blockName(c)
-            if c.block <= numel(c.blocks)
-                v = c.blocks(c.block).name;
-            else
-                v = '';
-            end
-        end
-        
-        function set.subject(c,value)
-            if ischar(value)
-                c.subjectNr = double(value);
-            else
-                c.subjectNr = value;
-            end
-        end
-        
-        % Allow thngs like c.('lldots.X')
-        function v = getProp(c,prop)
-            ix = strfind(prop,'.');
-            if isempty(ix)
-                v =c.(prop);
-            else
-                o= getProp(c,prop(1:ix-1));
-                v= o.(prop(ix+1:end));
-            end
-        end
-        
-        
-        function set.cursor(c,value)
-            if ischar(value) && strcmpi(value,'none')
-                value = -1;
-            end
-            if value==-1  % neurostim convention -1 or 'none'
-                HideCursor(c.window);
-                c.cursorVisible = false;
-            else
-                ShowCursor(value,c.window);
-                c.cursorVisible = true;
-            end
-        end
-        
-    end
-    
-    
-    methods (Access=public)
-        % Constructor.
-        function c= cic
-            c = c@neurostim.plugin('cic');
-            % Some very basic PTB settings that are enforced for all
-            KbName('UnifyKeyNames'); % Same key names across OS.
-            % c.cursor = 'none';           
-            % Initialize empty
-            c.startTime     = now;
-            c.stimuli       = {};
-            c.conditions    = neurostim.map;
-            c.plugins       = {};
-            
-            % Setup the keyboard handling
-            c.responseKeys  = neurostim.map;
-            c.allKeyStrokes = [];
-            c.allKeyHelp  = {};
-            % Keys handled by CIC
-            addKeyStroke(c,KbName('q'),'Quit',c);
-        end
-        
-        function addScript(c,when, fun,keys)
-            % It may sometimes be more convenient to specify a function m-file
-            % as the basic control script (rather than write a plugin that does
-            % the same).
-            % when = when should this script be run
-            % fun = function handle to the script. The script will be called
-            % with cic as its sole argument.
-            if nargin <4
-                keys = {};
-            end
-            if ismember('eScript',c.plugins)
-                plg = c.eScript;
-            else
-                plg = neurostim.plugins.eScript;
-                
-            end
-            plg.addScript(when,fun,keys);
-            % Add or update the plugin (must call after adding script
-            % so that all events are listened to
-            c.add(plg);
-        end
-        
-        function addResponse(c,key,varargin)
-            % function addResponse(c,key,varargin)
-            % Add a key that the subject can press to give a response. The
-            % optional parameter/value pairs define what the key does:
-            %
-            % 'write' : the value to log []
-            % 'after' : only respond to this key after this time [-Inf]
-            % 'before' : only respond to this key before this time [+Inf];
-            % 'nextTrial' : logical to indicate whether to start a new trial
-            % 'keyHelp' : a short string to document what this key does.
-            %
-            p =inputParser;
-            p.addParameter('write',[]);
-            p.addParameter('after',-Inf,@isnumeric);
-            p.addParameter('before',Inf,@isnumeric);
-            p.addParameter('nextTrial',false,@islogical);
-            p.addParameter('keyHelp','?',@ischar);
-            p.parse(varargin{:});
-            addKeyStroke(c,KbName(key),p.Results.keyHelp,c);
-            c.responseKeys(key) = p.Results;
-            
-        end
-        
-        function keyboard(c,key,time)
-            % CIC Responses to keystrokes.
-            % q = quit experiment
-            %
-            switch (key)
-                case 'q'
-                    c.flags.experiment = false;
-                    c.flags.trial = false;
-                case 'n'
-                    c.flags.trial = false;
-                otherwise
-                    % Respond to the keys added by cic.addResponse
-                    actions = c.responseKeys(key);
-                    if c.frame >= actions.after && c.frame <= actions.before
-                        c.write(key,actions.write)
-                        disp([key ':' num2str(actions.write)]);
-                        if actions.nextTrial
-                            c.nextTrial;
-                        end
-                    end
-            end
-        end
-        
-        function [x,y,buttons] = getMouse(c)
-              [x,y,buttons] = GetMouse(c.window);            
-              tmp = [1 -1].*([x y]./c.pixels(3:4)-0.5).*c.physical;
-              x= tmp(1);y=tmp(2);
-        end
-       
-        
-        function disp(c)
-            % Provide basic information about the CIC
-            disp(char(['CIC. Started at ' datestr(c.startTime,'HH:MM:SS') ],...
-                ['Stimuli:' num2str(c.nrStimuli) ' Conditions:' num2str(c.nrConditions) ' Trials:' num2str(c.nrTrials) ]));
-        end
-        
-        function nextTrial(c)
-            % Move to the next trial asap.
-            c.flags.trial =false;
-        end
-        
-        function o = add(c,o)
-            % Add a plugin.
-            if ~isa(o,'neurostim.plugin')
-                error('Only plugin derived classes can be added to CIC');
-            end
-            
-            % Add to the appropriate list
-            if isa(o,'neurostim.stimulus')
-                nm   = 'stimuli';
-            else
-                nm = 'plugins';
-            end
-            
-            if ismember(o.name,c.(nm))
-                %    error(['This name (' o.name ') already exists in CIC.']);
-                % Update existing
-            elseif  isprop(c,o.name)
-                error(['Please use a differnt name for your stimulus. ' o.nae ' is reserved'])
-            else
-                h = c.addprop(o.name); % Make it a dynamic property
-                c.(o.name) = o;
-                h.SetObservable = false; % No events
-                c.(nm) = cat(2,c.(nm),o.name);
-                % Set a pointer to CIC in the plugin
-                o.cic = c;
-            end
-            
-            
-            % Call the keystroke function
-            for i=1:length(o.keyStrokes)
-                addKeyStroke(c,o.keyStrokes{i},o.keyHelp{i},o);
-            end
-            
-            % Setup the plugin to listen to the events it requested
-            for i=1:length(o.evts)
-                if isa(o,'neurostim.stimulus')
-                    % STIMULUS events are special; the BASE event
-                    % handlers look at them first and decide whether to
-                    % pass them on to the stimulus itself.
-                    addlistener(c,['BASE' o.evts{i}],@o.baseEvents);
-                    switch upper(o.evts{i})
-                        case 'BEFOREEXPERIMENT'
-                            h= @(c,evt)(o.beforeExperiment(o.cic,evt));
-                        case 'BEFORETRIAL'
-                            h= @(c,evt)(o.beforeTrial(o.cic,evt));
-                        case 'BEFOREFRAME'
-                            h= @(c,evt)(o.beforeFrame(o.cic,evt));
-                        case 'AFTERFRAME'
-                            h= @(c,evt)(o.afterFrame(o.cic,evt));
-                        case 'AFTERTRIAL'
-                            h= @(c,evt)(o.afterTrial(o.cic,evt));
-                        case 'AFTEREXPERIMENT'
-                            h= @(c,evt)(o.afterExperiment(o.cic,evt));
-                    end
-                    % Install a listener in the derived class so that it
-                    % can respond to notify calls in the base class
-                    addlistener(o,o.evts{i},h);
-                else
-                    switch upper(o.evts{i})
-                         case 'BEFOREEXPERIMENT'
-                            h= @(c,evt)(o.beforeExperiment(c,evt));
-                        case 'BEFORETRIAL'
-                            h= @(c,evt)(o.beforeTrial(c,evt));
-                        case 'BEFOREFRAME'
-                            h= @(c,evt)(o.beforeFrame(c,evt));
-                        case 'AFTERFRAME'
-                            h= @(c,evt)(o.afterFrame(c,evt));
-                        case 'AFTERTRIAL'
-                            h= @(c,evt)(o.afterTrial(c,evt));
-                        case 'AFTEREXPERIMENT'
-                            h= @(c,evt)(o.afterExperiment(c,evt));
-                    end
-                    % Install a listener in CIC. It will distribute.
-                    addlistener(c,o.evts{i},h);
-                end
-            end
-        end
-        
-        
-        
-        %% -- Specify conditions -- %%
-        function addCondition(c,name,specs)
-            % Add one condition
-            % name  =  name of the condition
-            % parms = triplets {'stimulus name','variable', value}
-            stimNames = specs(1:3:end);
-            unknownStimuli = ~ismember(stimNames,cat(2,c.stimuli,'cic'));
-            if any(unknownStimuli)
-                error(['These stimuli are unknown, add them first: ' specs{3*(find(unknownStimuli)-1)+1}]);
-            else
-                c.conditions(name) = specs;
-            end
-        end
-        
-        function addFactorial(c,name,varargin)
-            % Add a factor to the design.
-            % name = name of the factorial
-            % parms  = A cell array specifying the factorial with elements
-            % specifying the stimulus name, the variable, and the values.
-            % Note that the values must be specified as a cell array.
-            % A single one-way factorial varying coherence:
-            %    addFactorial(c,'coherenceFactorial',{'lldots','coherence',{0 0.5 1}};
-            % Or to vary both the coherence and the position together:
-            %    addFactorial(c,'coherenceFactorial',{'lldots','coherence',{0 0.5 1},'lldots','X',[-1 0 1]};
-            % To specify a two-way factorial, simply add multipe specs cell
-            % arrays as the argument:
-            % E.g. a two-way [3x2] with 6 conditions
-            %    addFactorial(c,'coherenceFactorial',
-            %                   {'lldots','coherence',[0 0.5 1]};
-            %                   {'lldots','X',[-1 1]});
-            % Implementation note: this function simply translates the
-            % factorial specs into specs for individual conditions and stores
-            % those just like individual conditions would have been. So this is
-            % merely a convenience function for the user.
-            nrFactors =numel(varargin);
-            nrLevels = nan(nrFactors,1);
-            parmValues  = cell(nrFactors,1);
-            for f=1:nrFactors
-                factorSpecs =varargin{f};
-                if ~all(cellfun(@iscell,factorSpecs(3:3:end)))
-                    error('Levels must be specified as cell arrays');
-                end
-                thisNrLevels = unique(cellfun(@numel,factorSpecs(3:3:end)));
-                if length(thisNrLevels)>1
-                    error(['The number of levels in factor ' num2str(f) ' is not consistent across variables']);
-                else
-                    nrLevels(f) =  thisNrLevels;
-                end
-                parmValues{f} = varargin{f}(3:3:end);
-            end
-            conditionsInFactorial = 1:prod(nrLevels);
-            subs = cell(1,nrFactors);
-            for thisCond=conditionsInFactorial;
-                [subs{:}]= ind2sub(nrLevels',thisCond);
-                conditionName = [name num2str(thisCond)];
-                conditionSpecs= {};
-                for f=1:nrFactors
-                    factorSpecs =varargin{f};
-                    nrParms = numel(factorSpecs)/3;
-                    for p=1:nrParms
-                        value = factorSpecs{3*p}{subs{f}};
-                        specs = factorSpecs(3*p-2:3*p);
-                        specs{3} = value;
-                        conditionSpecs = cat(2,conditionSpecs,specs);
-                    end
-                end
-                c.addCondition(conditionName,conditionSpecs);
-            end
-        end
-        
-        function addBlock(c,blockName,conditionNames,nrRepeats,randomization)
-            % Select certain conditions to be part of a block.
-            % blockName = a descriptive name for this block
-            % conditionNames = which (existing) condtions or factorials should
-            % be run in this block. (Char or cell array of names)
-            % nrRepeats = how often should these conditions/factorials be
-            % repeated
-            % randomization = how should conditions be randomized across trials
-            
-            
-            blck.name = blockName;
-            blck.nrRepeats = nrRepeats;
-            blck.randomization = randomization;
-            conditionNames = strcat('^',conditionNames,'\d*');
-            conditionNumbers = index(c.conditions,conditionNames);
-            if any(isnan(conditionNumbers))
-                notFound = unique(conditionNames(isnan(conditionNumbers)));
-                notFound = strrep(notFound,'^','');notFound = strrep(notFound,'\d*','');
-                disp('These Conditions are undefined: ' );
-                notFound
-                error('Conditions not found');
-            end
-            switch (randomization)
-                case 'SEQUENTIAL'
-                    blck.conditions = repmat(conditionNumbers,[1 nrRepeats]);
-                case 'RANDOMWITHREPLACEMENT'
-                    blck.conditions = repmat(conditionNumbers,[1 nrRepeats]);
-                    blck.conditions = blck.conditions(randperm(numel(blck.conditions)));
-                case 'BLOCKRANDOMWITHREPLACEMENT'
-                    blck.conditions = zeros(1,0);
-                    for i=1:nrRepeats
-                        blck.conditions = cat(2,blck.conditions, conditionNumbers(randperm(numel(conditionNumbers))));
-                    end
-                otherwise
-                    error(['This randomization mode is unknown: ' randomization ]);
-            end
-            c.blocks = cat(1,c.blocks,blck);
-        end
-        
-        
-        
-        function beforeTrial(c)
-            % Assign values specified in the desing to each of the stimuli.
-            specs = c.conditions(c.condition);
-            nrParms = length(specs)/3;
-            for p =1:nrParms
-                stimName =specs{3*(p-1)+1};
-                varName = specs{3*(p-1)+2};
-                value   = specs{3*(p-1)+3};
-                if strcmpi(stimName,'CIC')
-                    % This codition changes one of the CIC properties
-                    c.(varName) = value;
-                else
-                    % Change a stimulus  or plugin property
-                    stim  = c.(stimName);
-                    stim.(varName) = value;
-                end
-            end
-            
-            
-        end
-        
-        function afterTrial(c)
-            
-        end
-        
-        function error(c,command,msg)
-            switch (command)
-                case 'STOPEXPERIMENT'
-                    fprintf(2,msg);
-                    c.flags.experiment = false;
-                otherwise
-                    error('?');
-            end
-            
-        end
-        
-        function run(c)
-            
-            %Add a generic output plug-in (there may be others already added)
-            c.add(neurostim.output);
-            
-            if isempty(c.physical)
-                % Assuming code is in pixels
-                c.physical = c.pixels(3:4);
-            end
-            
-            % Setup PTB
-            PsychImaging(c);
-            
-            c.KbQueueCreate;
-            c.KbQueueStart;
-            c.trial = 0;
-            DrawFormattedText(c.window, 'Press any key to start...', 'center', 'center', c.color.text);
-            Screen('Flip', c.window);
-            KbWait();
-            notify(c,'BASEBEFOREEXPERIMENT');
-            notify(c,'BEFOREEXPERIMENT');
-            c.flags.experiment = true;
-            when =0;
-            nrBlocks = numel(c.blocks);
-            trialEndTime = GetSecs*1000;
-            for blockNr=1:nrBlocks
-                c.flags.block = true;
-                c.block = blockNr;
-                disp(['Begin Block: ' c.blockName]);
-                for conditionNr = c.blocks(blockNr).conditions
-                    c.condition = conditionNr;
-                    c.trial = c.trial+1;
-                    
-                    disp(['Begin Trial #' num2str(c.trial) ' Condition: ' c.conditionName]);
-                    
-                    %                     if ~isempty(c.mirror)
-                    %                         Screen('CopyWindow',c.window,c.mirror);
-                    %                     end
-                    if (c.PROFILE); tic;end
-                    beforeTrial(c);
-                    notify(c,'BASEBEFORETRIAL');
-                    notify(c,'BEFORETRIAL');
-                    if (c.PROFILE); addProfile(c,'BEFORETRIAL',toc);end
-                    WaitSecs((trialEndTime+c.iti)/1000-GetSecs);    % wait ITI before next trial
-                    c.flags.trial = true;
-                    c.frame=0;
-                    trialStartTime = GetSecs*1000;  % for trialDuration check
-<<<<<<< HEAD
-                    while (c.flags.trial && c.flags.experiment)
-%                         time = GetSecs;
-=======
-                    while (c.flags.trial)
-                        %                         time = GetSecs;
->>>>>>> 66b1757d
-                        c.frame = c.frame+1;
-                        if (c.PROFILE); tic;end
-                        notify(c,'BASEBEFOREFRAME');
-                        notify(c,'BEFOREFRAME');
-                        if (c.PROFILE); addProfile(c,'BEFOREFRAME',toc);end
-                        Screen('DrawingFinished',c.window);
-                        if (c.PROFILE); tic;end
-                        notify(c,'BASEAFTERFRAME');
-                        notify(c,'AFTERFRAME');
-                        c.KbQueueCheck;
-                        if (c.PROFILE); addProfile(c,'AFTERFRAME',toc);end
-                        c.vbl(end+1)=Screen('Flip', c.window,when,1-c.clear);
-                        %                         if (vbl - time) > (2/60 - .5*2/60)
-                        %                             warning('Missed frame.');     % check for missed frames
-                        %                         end
-                        %                         if ~isempty(c.mirror)
-                        %                             Screen('CopyWindow',c.window,c.mirror);
-                        %                         end
-                        if (c.trialDuration <= (GetSecs*1000-trialStartTime))   % if trialDuration has been reached
-                            c.flags.trial=false;
-                        end
-                    end % Trial running
-                    trialEndTime = GetSecs * 1000;
-                    if ~c.flags.experiment || ~ c.flags.block ;break;end
-                    if (c.PROFILE); tic;end
-                    vbl=Screen('Flip', c.window,when,1-c.clear);
-                    notify(c,'BASEAFTERTRIAL');
-                    notify(c,'AFTERTRIAL');
-                    afterTrial(c);
-                    if (c.PROFILE); addProfile(c,'AFTERTRIAL',toc);end
-                end %conditions in block
-                if ~c.flags.experiment;break;end
-            end %blocks
-            notify(c,'BASEAFTEREXPERIMENT');
-            notify(c,'AFTEREXPERIMENT');
-            Screen('glLoadIdentity',c.window);
-            DrawFormattedText(c.window, 'This is the end...', 'center', 'center', c.color.text);
-            Screen('Flip', c.window);
-            c.KbQueueStop;
-            KbWait;
-            Screen('CloseAll');
-        end
-        
-        
-        
-        %% Keyboard handling routines
-        %
-        function addKeyStroke(c,key,keyHelp,p)
-            if ischar(key)
-                key = KbName(key);
-            end
-            if ~isnumeric(key) || key <1 || key>256
-                error('Please use KbName to add keys to keyhandlers')
-            end
-            if ismember(key,c.allKeyStrokes)
-                error(['The ' key ' key is in use. You cannot add it again...']);
-            else
-                c.allKeyStrokes = cat(2,c.allKeyStrokes,key);
-                c.keyHandlers{end+1}  = p;
-                c.allKeyHelp{end+1} = keyHelp;
-            end
-        end
-        
-        function removeKeyStrokes(c,key)
-            % removeKeyStrokes(c,key)
-            % removes keys (cell array of strings) from cic. These keys are
-            % no longer listened to.
-            if ischar(key) || iscellstr(key)
-                key = KbName(key);
-            end
-            if ~isnumeric(key) || any(key <1) || any(key>256)
-                error('Please use KbName to add keys to keyhandlers')
-            end
-            if any(~ismember(key,c.allKeyStrokes))
-                error(['The ' key(~ismember(key,c.allKeyStrokes)) ' key is not in use. You cannot remove it...']);
-            else
-                index = ismember(c.allKeyStrokes,key);
-                c.allKeyStrokes(index) = [];
-                c.keyHandlers(index)  = [];
-                c.allKeyHelp(index) = [];
-            end
-        end
-        
-    end
-    
-    
-    methods (Access=public)
-        
-        %% Keyboard handling routines(protected). Basically light wrappers
-        % around the PTB core functions
-        function KbQueueCreate(c,device)
-            if nargin>1
-                c.keyDeviceIndex = device;
-            end
-            keyList = zeros(1,256);
-            keyList(c.allKeyStrokes) = 1;
-            KbQueueCreate(c.keyDeviceIndex,keyList);
-        end
-        
-        function KbQueueStart(c)
-            KbQueueStart(c.keyDeviceIndex);
-        end
-        
-        function KbQueueStop(c)
-            KbQueueStop(c.keyDeviceIndex);
-        end
-        
-        function KbQueueCheck(c)
-            [pressed, firstPress, firstRelease, lastPress, lastRelease]= KbQueueCheck(c.keyDeviceIndex);
-            if pressed
-                % Some key was pressed, pass it to the plugin that wants
-                % it.
-                %                 firstRelease(out)=[]; not using right now
-                %                 lastPress(out) =[];
-                %                 lastRelease(out)=[];
-                ks = find(firstPress);
-                for k=ks
-                    ix = unique(find(c.allKeyStrokes==k));% should be only one.
-                    if length(ix) >1;error(['More than one plugin (or derived class) is listening to  ' KbName(k) '??']);end
-                    % Call the keyboard member function in the relevant
-                    % class
-                    c.keyHandlers{ix}.keyboard(KbName(k),firstPress(k));
-                end
-            end
-        end
-        
-        
-        %% PTB Imaging Pipeline Setup
-        function PsychImaging(c)
-            AssertOpenGL;
-            PsychImaging('PrepareConfiguration');
-            % 32 bit frame buffer values
-            PsychImaging('AddTask', 'General', 'FloatingPoint32Bit');
-            % Unrestricted color range
-            PsychImaging('AddTask', 'General', 'NormalizedHighresColorRange');
-            switch upper(c.colorMode)
-                case 'XYL'
-                    % Use builtin xyYToXYZ() plugin for xyY -> XYZ conversion:
-                    PsychImaging('AddTask', 'AllViews', 'DisplayColorCorrection', 'xyYToXYZ');
-                    % Use builtin SensorToPrimary() plugin:
-                    PsychImaging('AddTask', 'AllViews', 'DisplayColorCorrection', 'SensorToPrimary');
-                    % Check color validity
-                    PsychImaging('AddTask', 'AllViews', 'DisplayColorCorrection', 'CheckOnly');
-                    
-                    cal = LoadCalFile('PTB3TestCal');
-                    load T_xyz1931
-                    T_xyz1931 = 683*T_xyz1931;
-                    cal = SetSensorColorSpace(cal,T_xyz1931,S_xyz1931);
-                    cal = SetGammaMethod(cal,0);
-                    
-                case 'RGB'
-                    
-            end
-            
-            
-            % if bitspp
-            %                PsychImaging('AddTask', 'General', 'EnableBits++Mono++OutputWithOverlay');
-            
-            
-            % end
-            screens=Screen('Screens');
-            screenNumber=max(screens);
-            c.window = PsychImaging('OpenWindow',screenNumber, c.color.background, c.pixels);
-            
-            switch upper(c.colorMode)
-                case 'XYL'
-                    PsychColorCorrection('SetSensorToPrimary', c.window, cal);
-                case 'RGB'
-                    Screen(c.window,'BlendFunction',GL_SRC_ALPHA, GL_ONE_MINUS_SRC_ALPHA);
-            end
-            
-            
-            if ~isempty(c.mirrorPixels)
-                c.mirror = PsychImaging('OpenWindow',screenNumber, c.color.background, c.mirrorPixels);
-            end
-        end
-    end
-    
-    methods
-        function report(c)
-            subplot(2,2,1)
-            x = c.profile.BEFOREFRAME;
-            low = 5;high=95;
-            bins = 1000*linspace(prctile(x,low),prctile(x,high),20);
-            hist(1000*x,bins)
-            xlabel 'Time (ms)'
-            ylabel '#'
-            title 'BeforeFrame'
-            
-            subplot(2,2,2)
-            x = c.profile.AFTERFRAME;
-            bins = 1000*linspace(prctile(x,low),prctile(x,high),20);
-            hist(1000*x,bins)
-            xlabel 'Time (ms)'
-            ylabel '#'
-            title 'AfterFrame'
-            
-            
-        end
-        function addProfile(c,what,duration)
-            c.profile.(what) = [c.profile .(what) duration];
-        end
-    end
-    
+% Functionality
+%   Generate output as sib object/infos
+%  Tricky.
+%   Mirror window
+%       Neeed for ephys, to position stimuli etc.
+%
+%   nsMonitor
+%
+%
+% Plugins ready to test:
+%   Eyelink (32 bt windows or 64 bit linux needed)
+%   MCC     (MCC needed... or demoboard...?)
+%
+% Plugins to make
+%  COLORCAL
+% 	Colorcal2.m under psychhardware
+%
+%   RIPPLE
+%
+%
+% LOW PRRIORITY
+%   More generic adaptive parm.
+%       There is a max entropy staircase built in , just need to wrap.
+% 	Remote monitoring?
+
+
+classdef cic < neurostim.plugin
+    
+    %% Events
+    % All communication with plugins is through events. CIC generates events
+    % to notify plugins (which includes stimuli) about the current stage of
+    % the experiment. Plugins tell CIC that they want to listen to a subset
+    % of all events (plugin.listenToEvent()), and plugins have the code to
+    % respond to the events (plugin.events()).
+    % Note that plugins are completely free to do what they want in the
+    % event handlers. For stimuli, however, each event is first processed
+    % by the base @stimulus class and only then passed to the derived
+    % class. This helps neurostim to generate consistent behavior.
+    events
+        
+        %% Experiment Flow
+        % Events to which the @stimulus class responds (internal)
+        BASEBEFOREEXPERIMENT;
+        BASEAFTEREXPERIMENT;
+        BASEBEFORETRIAL;
+        BASEAFTERTRIAL;
+        BASEBEFOREFRAME;
+        BASEAFTERFRAME;
+        
+        % Events to which client developed @plugin and @stimulus classes
+        % respond
+        BEFOREEXPERIMENT;
+        AFTEREXPERIMENT;
+        BEFORETRIAL;
+        AFTERTRIAL;
+        BEFOREFRAME;
+        AFTERFRAME;
+        
+        %%
+        reward;
+        
+    end
+    %% Constants
+    properties (Constant)
+        PROFILE@logical = true; % Using a const to allow JIT to compile away profiler code
+    end
+    
+    %% Public properties
+    % These can be set in a script by a user to setup the
+    % experiment
+    properties (GetAccess=public, SetAccess =public)
+        color                   = struct('text',[1/3 1/3 50],'background',[1/3 1/3 5]); % Colors
+        colorMode               = 'xyL'; % xyL, RGBA
+        pixels@double           = [];    % Window coordinates.[left top width height]
+        physical@double         = []; % Window size in physical units [width height]
+        mirrorPixels@double   = []; % Window coordinates.[left top width height].
+        root@char               = pwd;    % Root target directory for saving files.
+        subjectNr@double        = 0;
+        paradigm@char           = 'test';
+        clear@double            = 1;   % Clear backbuffer after each swap. double not logical
+        iti@double              = 1000; % Inter-trial Interval (ms) - default 1s.
+        trialDuration@double    = 1000;  % Trial Duration (ms)
+        
+        
+    end
+    
+    %% Protected properties.
+    % These are set internally
+    properties (GetAccess=public, SetAccess =protected)
+        %% Program Flow
+        window =[]; % The PTB window
+        mirror =[]; % The experimenters copy
+        flags = struct('trial',true,'experiment',true,'block',true); % Flow flags
+        block;      % Current block.
+        condition;  % Current condition
+        trial;      % Current trial
+        frame;      % Current frame
+        cursorVisible = false; % Set it through c.cursor =
+        vbl = [];
+        %% Internal lists to keep track of stimuli, conditions, and blocks.
+        stimuli;    % Cell array of char with stimulus names.
+        conditions; % Map of conditions to parameter specs.
+        blocks;     % Struct array with .nrRepeats .randomization .conditions
+        plugins;    % Cell array of char with names of plugins.
+        responseKeys; % Map of keys to actions.(See addResponse)
+        
+        %% Logging and Saving
+        startTime@double    = 0; % The time when the experiment started running
+        %data@sib;
+        
+        %% Profiling information.
+        profile@struct =  struct('BEFORETRIAL',[],'AFTERTRIAL',[],'BEFOREFRAME',[],'AFTERFRAME',[]);
+        
+        %% Keyboard interaction
+        allKeyStrokes          = []; % PTB numbers for each key that is handled.
+        allKeyHelp             = {}; % Help info for key
+        keyDeviceIndex          = []; % Use the first device by default
+        keyHandlers             = {}; % Handles for the plugins that handle the keys.
+        
+    end
+    
+    %% Dependent Properties
+    % Calculated on the fly
+    properties (Dependent)
+        nrStimuli;      % The number of stimuli currently in CIC
+        nrConditions;   % The number of conditions in this experiment
+        nrTrials;       % The number of trials in this experiment
+        center;         % Were is the center of the display window.
+        file;           % Target file name
+        fullFile;       % Target file name including path
+        subject@char;   % Subject
+        startTimeStr@char;  % Start time as a HH:MM:SS string
+        cursor;         % Cursor 'none','arrow'; see ShowCursor
+        conditionName;  % The name of the current condition.
+        blockName;      % Name of the current block
+    end
+    
+    %% Public methods
+    % set and get methods for dependent properties
+    methods
+        function v= get.nrStimuli(c)
+            v= length(c.stimuli);
+        end
+        function v= get.nrTrials(c)
+            v= 0;
+        end
+        function v= get.nrConditions(c)
+            v= length(c.conditions);
+        end
+        function v = get.center(c)
+            [x,y] = RectCenter(c.pixels);
+            v=[x y];
+        end
+        function v= get.startTimeStr(c)
+            v = datestr(c.startTime,'HH:MM:SS');
+        end
+        function v = get.file(c)
+            v = [c.subject '.' c.paradigm '.' datestr(c.startTime,'HHMMSS') ];
+        end
+        function v = get.fullFile(c)
+            v = fullfile(c.root,datestr(c.startTime,'YYYY/mm/DD'),c.file);
+        end
+        function v=get.subject(c)
+            if length(c.subjectNr)>1
+                % Initials stored as ASCII codes
+                v = char(c.subjectNr);
+            else
+                % True subject numbers
+                v= num2str(c.subjectNr);
+            end
+        end
+        
+        function v = get.conditionName(c)
+            v = key(c.conditions,c.condition);
+        end
+        
+        function v = get.blockName(c)
+            if c.block <= numel(c.blocks)
+                v = c.blocks(c.block).name;
+            else
+                v = '';
+            end
+        end
+        
+        function set.subject(c,value)
+            if ischar(value)
+                c.subjectNr = double(value);
+            else
+                c.subjectNr = value;
+            end
+        end
+        
+        % Allow thngs like c.('lldots.X')
+        function v = getProp(c,prop)
+            ix = strfind(prop,'.');
+            if isempty(ix)
+                v =c.(prop);
+            else
+                o= getProp(c,prop(1:ix-1));
+                v= o.(prop(ix+1:end));
+            end
+        end
+        
+        
+        function set.cursor(c,value)
+            if ischar(value) && strcmpi(value,'none')
+                value = -1;
+            end
+            if value==-1  % neurostim convention -1 or 'none'
+                HideCursor(c.window);
+                c.cursorVisible = false;
+            else
+                ShowCursor(value,c.window);
+                c.cursorVisible = true;
+            end
+        end
+        
+    end
+    
+    
+    methods (Access=public)
+        % Constructor.
+        function c= cic
+            c = c@neurostim.plugin('cic');
+            % Some very basic PTB settings that are enforced for all
+            KbName('UnifyKeyNames'); % Same key names across OS.
+            % c.cursor = 'none';           
+            % Initialize empty
+            c.startTime     = now;
+            c.stimuli       = {};
+            c.conditions    = neurostim.map;
+            c.plugins       = {};
+            
+            % Setup the keyboard handling
+            c.responseKeys  = neurostim.map;
+            c.allKeyStrokes = [];
+            c.allKeyHelp  = {};
+            % Keys handled by CIC
+            addKeyStroke(c,KbName('q'),'Quit',c);
+        end
+        
+        function addScript(c,when, fun,keys)
+            % It may sometimes be more convenient to specify a function m-file
+            % as the basic control script (rather than write a plugin that does
+            % the same).
+            % when = when should this script be run
+            % fun = function handle to the script. The script will be called
+            % with cic as its sole argument.
+            if nargin <4
+                keys = {};
+            end
+            if ismember('eScript',c.plugins)
+                plg = c.eScript;
+            else
+                plg = neurostim.plugins.eScript;
+                
+            end
+            plg.addScript(when,fun,keys);
+            % Add or update the plugin (must call after adding script
+            % so that all events are listened to
+            c.add(plg);
+        end
+        
+        function addResponse(c,key,varargin)
+            % function addResponse(c,key,varargin)
+            % Add a key that the subject can press to give a response. The
+            % optional parameter/value pairs define what the key does:
+            %
+            % 'write' : the value to log []
+            % 'after' : only respond to this key after this time [-Inf]
+            % 'before' : only respond to this key before this time [+Inf];
+            % 'nextTrial' : logical to indicate whether to start a new trial
+            % 'keyHelp' : a short string to document what this key does.
+            %
+            p =inputParser;
+            p.addParameter('write',[]);
+            p.addParameter('after',-Inf,@isnumeric);
+            p.addParameter('before',Inf,@isnumeric);
+            p.addParameter('nextTrial',false,@islogical);
+            p.addParameter('keyHelp','?',@ischar);
+            p.parse(varargin{:});
+            addKeyStroke(c,KbName(key),p.Results.keyHelp,c);
+            c.responseKeys(key) = p.Results;
+            
+        end
+        
+        function keyboard(c,key,time)
+            % CIC Responses to keystrokes.
+            % q = quit experiment
+            %
+            switch (key)
+                case 'q'
+                    c.flags.experiment = false;
+                    c.flags.trial = false;
+                case 'n'
+                    c.flags.trial = false;
+                otherwise
+                    % Respond to the keys added by cic.addResponse
+                    actions = c.responseKeys(key);
+                    if c.frame >= actions.after && c.frame <= actions.before
+                        c.write(key,actions.write)
+                        disp([key ':' num2str(actions.write)]);
+                        if actions.nextTrial
+                            c.nextTrial;
+                        end
+                    end
+            end
+        end
+        
+        function [x,y,buttons] = getMouse(c)
+              [x,y,buttons] = GetMouse(c.window);            
+              tmp = [1 -1].*([x y]./c.pixels(3:4)-0.5).*c.physical;
+              x= tmp(1);y=tmp(2);
+        end
+       
+        
+        function disp(c)
+            % Provide basic information about the CIC
+            disp(char(['CIC. Started at ' datestr(c.startTime,'HH:MM:SS') ],...
+                ['Stimuli:' num2str(c.nrStimuli) ' Conditions:' num2str(c.nrConditions) ' Trials:' num2str(c.nrTrials) ]));
+        end
+        
+        function nextTrial(c)
+            % Move to the next trial asap.
+            c.flags.trial =false;
+        end
+        
+        function o = add(c,o)
+            % Add a plugin.
+            if ~isa(o,'neurostim.plugin')
+                error('Only plugin derived classes can be added to CIC');
+            end
+            
+            % Add to the appropriate list
+            if isa(o,'neurostim.stimulus')
+                nm   = 'stimuli';
+            else
+                nm = 'plugins';
+            end
+            
+            if ismember(o.name,c.(nm))
+                %    error(['This name (' o.name ') already exists in CIC.']);
+                % Update existing
+            elseif  isprop(c,o.name)
+                error(['Please use a differnt name for your stimulus. ' o.nae ' is reserved'])
+            else
+                h = c.addprop(o.name); % Make it a dynamic property
+                c.(o.name) = o;
+                h.SetObservable = false; % No events
+                c.(nm) = cat(2,c.(nm),o.name);
+                % Set a pointer to CIC in the plugin
+                o.cic = c;
+            end
+            
+            
+            % Call the keystroke function
+            for i=1:length(o.keyStrokes)
+                addKeyStroke(c,o.keyStrokes{i},o.keyHelp{i},o);
+            end
+            
+            % Setup the plugin to listen to the events it requested
+            for i=1:length(o.evts)
+                if isa(o,'neurostim.stimulus')
+                    % STIMULUS events are special; the BASE event
+                    % handlers look at them first and decide whether to
+                    % pass them on to the stimulus itself.
+                    addlistener(c,['BASE' o.evts{i}],@o.baseEvents);
+                    switch upper(o.evts{i})
+                        case 'BEFOREEXPERIMENT'
+                            h= @(c,evt)(o.beforeExperiment(o.cic,evt));
+                        case 'BEFORETRIAL'
+                            h= @(c,evt)(o.beforeTrial(o.cic,evt));
+                        case 'BEFOREFRAME'
+                            h= @(c,evt)(o.beforeFrame(o.cic,evt));
+                        case 'AFTERFRAME'
+                            h= @(c,evt)(o.afterFrame(o.cic,evt));
+                        case 'AFTERTRIAL'
+                            h= @(c,evt)(o.afterTrial(o.cic,evt));
+                        case 'AFTEREXPERIMENT'
+                            h= @(c,evt)(o.afterExperiment(o.cic,evt));
+                    end
+                    % Install a listener in the derived class so that it
+                    % can respond to notify calls in the base class
+                    addlistener(o,o.evts{i},h);
+                else
+                    switch upper(o.evts{i})
+                         case 'BEFOREEXPERIMENT'
+                            h= @(c,evt)(o.beforeExperiment(c,evt));
+                        case 'BEFORETRIAL'
+                            h= @(c,evt)(o.beforeTrial(c,evt));
+                        case 'BEFOREFRAME'
+                            h= @(c,evt)(o.beforeFrame(c,evt));
+                        case 'AFTERFRAME'
+                            h= @(c,evt)(o.afterFrame(c,evt));
+                        case 'AFTERTRIAL'
+                            h= @(c,evt)(o.afterTrial(c,evt));
+                        case 'AFTEREXPERIMENT'
+                            h= @(c,evt)(o.afterExperiment(c,evt));
+                    end
+                    % Install a listener in CIC. It will distribute.
+                    addlistener(c,o.evts{i},h);
+                end
+            end
+        end
+        
+        
+        
+        %% -- Specify conditions -- %%
+        function addCondition(c,name,specs)
+            % Add one condition
+            % name  =  name of the condition
+            % parms = triplets {'stimulus name','variable', value}
+            stimNames = specs(1:3:end);
+            unknownStimuli = ~ismember(stimNames,cat(2,c.stimuli,'cic'));
+            if any(unknownStimuli)
+                error(['These stimuli are unknown, add them first: ' specs{3*(find(unknownStimuli)-1)+1}]);
+            else
+                c.conditions(name) = specs;
+            end
+        end
+        
+        function addFactorial(c,name,varargin)
+            % Add a factor to the design.
+            % name = name of the factorial
+            % parms  = A cell array specifying the factorial with elements
+            % specifying the stimulus name, the variable, and the values.
+            % Note that the values must be specified as a cell array.
+            % A single one-way factorial varying coherence:
+            %    addFactorial(c,'coherenceFactorial',{'lldots','coherence',{0 0.5 1}};
+            % Or to vary both the coherence and the position together:
+            %    addFactorial(c,'coherenceFactorial',{'lldots','coherence',{0 0.5 1},'lldots','X',[-1 0 1]};
+            % To specify a two-way factorial, simply add multipe specs cell
+            % arrays as the argument:
+            % E.g. a two-way [3x2] with 6 conditions
+            %    addFactorial(c,'coherenceFactorial',
+            %                   {'lldots','coherence',[0 0.5 1]};
+            %                   {'lldots','X',[-1 1]});
+            % Implementation note: this function simply translates the
+            % factorial specs into specs for individual conditions and stores
+            % those just like individual conditions would have been. So this is
+            % merely a convenience function for the user.
+            nrFactors =numel(varargin);
+            nrLevels = nan(nrFactors,1);
+            parmValues  = cell(nrFactors,1);
+            for f=1:nrFactors
+                factorSpecs =varargin{f};
+                if ~all(cellfun(@iscell,factorSpecs(3:3:end)))
+                    error('Levels must be specified as cell arrays');
+                end
+                thisNrLevels = unique(cellfun(@numel,factorSpecs(3:3:end)));
+                if length(thisNrLevels)>1
+                    error(['The number of levels in factor ' num2str(f) ' is not consistent across variables']);
+                else
+                    nrLevels(f) =  thisNrLevels;
+                end
+                parmValues{f} = varargin{f}(3:3:end);
+            end
+            conditionsInFactorial = 1:prod(nrLevels);
+            subs = cell(1,nrFactors);
+            for thisCond=conditionsInFactorial;
+                [subs{:}]= ind2sub(nrLevels',thisCond);
+                conditionName = [name num2str(thisCond)];
+                conditionSpecs= {};
+                for f=1:nrFactors
+                    factorSpecs =varargin{f};
+                    nrParms = numel(factorSpecs)/3;
+                    for p=1:nrParms
+                        value = factorSpecs{3*p}{subs{f}};
+                        specs = factorSpecs(3*p-2:3*p);
+                        specs{3} = value;
+                        conditionSpecs = cat(2,conditionSpecs,specs);
+                    end
+                end
+                c.addCondition(conditionName,conditionSpecs);
+            end
+        end
+        
+        function addBlock(c,blockName,conditionNames,nrRepeats,randomization)
+            % Select certain conditions to be part of a block.
+            % blockName = a descriptive name for this block
+            % conditionNames = which (existing) condtions or factorials should
+            % be run in this block. (Char or cell array of names)
+            % nrRepeats = how often should these conditions/factorials be
+            % repeated
+            % randomization = how should conditions be randomized across trials
+            
+            
+            blck.name = blockName;
+            blck.nrRepeats = nrRepeats;
+            blck.randomization = randomization;
+            conditionNames = strcat('^',conditionNames,'\d*');
+            conditionNumbers = index(c.conditions,conditionNames);
+            if any(isnan(conditionNumbers))
+                notFound = unique(conditionNames(isnan(conditionNumbers)));
+                notFound = strrep(notFound,'^','');notFound = strrep(notFound,'\d*','');
+                disp('These Conditions are undefined: ' );
+                notFound
+                error('Conditions not found');
+            end
+            switch (randomization)
+                case 'SEQUENTIAL'
+                    blck.conditions = repmat(conditionNumbers,[1 nrRepeats]);
+                case 'RANDOMWITHREPLACEMENT'
+                    blck.conditions = repmat(conditionNumbers,[1 nrRepeats]);
+                    blck.conditions = blck.conditions(randperm(numel(blck.conditions)));
+                case 'BLOCKRANDOMWITHREPLACEMENT'
+                    blck.conditions = zeros(1,0);
+                    for i=1:nrRepeats
+                        blck.conditions = cat(2,blck.conditions, conditionNumbers(randperm(numel(conditionNumbers))));
+                    end
+                otherwise
+                    error(['This randomization mode is unknown: ' randomization ]);
+            end
+            c.blocks = cat(1,c.blocks,blck);
+        end
+        
+        
+        
+        function beforeTrial(c)
+            % Assign values specified in the desing to each of the stimuli.
+            specs = c.conditions(c.condition);
+            nrParms = length(specs)/3;
+            for p =1:nrParms
+                stimName =specs{3*(p-1)+1};
+                varName = specs{3*(p-1)+2};
+                value   = specs{3*(p-1)+3};
+                if strcmpi(stimName,'CIC')
+                    % This codition changes one of the CIC properties
+                    c.(varName) = value;
+                else
+                    % Change a stimulus  or plugin property
+                    stim  = c.(stimName);
+                    stim.(varName) = value;
+                end
+            end
+            
+            
+        end
+        
+        function afterTrial(c)
+            
+        end
+        
+        function error(c,command,msg)
+            switch (command)
+                case 'STOPEXPERIMENT'
+                    fprintf(2,msg);
+                    c.flags.experiment = false;
+                otherwise
+                    error('?');
+            end
+            
+        end
+        
+        function run(c)
+            
+            %Add a generic output plug-in (there may be others already added)
+            c.add(neurostim.output);
+            
+            if isempty(c.physical)
+                % Assuming code is in pixels
+                c.physical = c.pixels(3:4);
+            end
+            
+            % Setup PTB
+            PsychImaging(c);
+            
+            c.KbQueueCreate;
+            c.KbQueueStart;
+            c.trial = 0;
+            DrawFormattedText(c.window, 'Press any key to start...', 'center', 'center', c.color.text);
+            Screen('Flip', c.window);
+            KbWait();
+            notify(c,'BASEBEFOREEXPERIMENT');
+            notify(c,'BEFOREEXPERIMENT');
+            c.flags.experiment = true;
+            when =0;
+            nrBlocks = numel(c.blocks);
+            trialEndTime = GetSecs*1000;
+            for blockNr=1:nrBlocks
+                c.flags.block = true;
+                c.block = blockNr;
+                disp(['Begin Block: ' c.blockName]);
+                for conditionNr = c.blocks(blockNr).conditions
+                    c.condition = conditionNr;
+                    c.trial = c.trial+1;
+                    
+                    disp(['Begin Trial #' num2str(c.trial) ' Condition: ' c.conditionName]);
+                    
+                    %                     if ~isempty(c.mirror)
+                    %                         Screen('CopyWindow',c.window,c.mirror);
+                    %                     end
+                    if (c.PROFILE); tic;end
+                    beforeTrial(c);
+                    notify(c,'BASEBEFORETRIAL');
+                    notify(c,'BEFORETRIAL');
+                    if (c.PROFILE); addProfile(c,'BEFORETRIAL',toc);end
+                    WaitSecs((trialEndTime+c.iti)/1000-GetSecs);    % wait ITI before next trial
+                    c.flags.trial = true;
+                    c.frame=0;
+                    trialStartTime = GetSecs*1000;  % for trialDuration check
+                    while (c.flags.trial && c.flags.experiment)
+                        %                         time = GetSecs;
+                        c.frame = c.frame+1;
+                        if (c.PROFILE); tic;end
+                        notify(c,'BASEBEFOREFRAME');
+                        notify(c,'BEFOREFRAME');
+                        if (c.PROFILE); addProfile(c,'BEFOREFRAME',toc);end
+                        Screen('DrawingFinished',c.window);
+                        if (c.PROFILE); tic;end
+                        notify(c,'BASEAFTERFRAME');
+                        notify(c,'AFTERFRAME');
+                        c.KbQueueCheck;
+                        if (c.PROFILE); addProfile(c,'AFTERFRAME',toc);end
+                        c.vbl(end+1)=Screen('Flip', c.window,when,1-c.clear);
+                        %                         if (vbl - time) > (2/60 - .5*2/60)
+                        %                             warning('Missed frame.');     % check for missed frames
+                        %                         end
+                        %                         if ~isempty(c.mirror)
+                        %                             Screen('CopyWindow',c.window,c.mirror);
+                        %                         end
+                        if (c.trialDuration <= (GetSecs*1000-trialStartTime))   % if trialDuration has been reached
+                            c.flags.trial=false;
+                        end
+                    end % Trial running
+                    trialEndTime = GetSecs * 1000;
+                    if ~c.flags.experiment || ~ c.flags.block ;break;end
+                    if (c.PROFILE); tic;end
+                    vbl=Screen('Flip', c.window,when,1-c.clear);
+                    notify(c,'BASEAFTERTRIAL');
+                    notify(c,'AFTERTRIAL');
+                    afterTrial(c);
+                    if (c.PROFILE); addProfile(c,'AFTERTRIAL',toc);end
+                end %conditions in block
+                if ~c.flags.experiment;break;end
+            end %blocks
+            notify(c,'BASEAFTEREXPERIMENT');
+            notify(c,'AFTEREXPERIMENT');
+            Screen('glLoadIdentity',c.window);
+            DrawFormattedText(c.window, 'This is the end...', 'center', 'center', c.color.text);
+            Screen('Flip', c.window);
+            c.KbQueueStop;
+            KbWait;
+            Screen('CloseAll');
+        end
+        
+        
+        
+        %% Keyboard handling routines
+        %
+        function addKeyStroke(c,key,keyHelp,p)
+            if ischar(key)
+                key = KbName(key);
+            end
+            if ~isnumeric(key) || key <1 || key>256
+                error('Please use KbName to add keys to keyhandlers')
+            end
+            if ismember(key,c.allKeyStrokes)
+                error(['The ' key ' key is in use. You cannot add it again...']);
+            else
+                c.allKeyStrokes = cat(2,c.allKeyStrokes,key);
+                c.keyHandlers{end+1}  = p;
+                c.allKeyHelp{end+1} = keyHelp;
+            end
+        end
+        
+        function removeKeyStrokes(c,key)
+            % removeKeyStrokes(c,key)
+            % removes keys (cell array of strings) from cic. These keys are
+            % no longer listened to.
+            if ischar(key) || iscellstr(key)
+                key = KbName(key);
+            end
+            if ~isnumeric(key) || any(key <1) || any(key>256)
+                error('Please use KbName to add keys to keyhandlers')
+            end
+            if any(~ismember(key,c.allKeyStrokes))
+                error(['The ' key(~ismember(key,c.allKeyStrokes)) ' key is not in use. You cannot remove it...']);
+            else
+                index = ismember(c.allKeyStrokes,key);
+                c.allKeyStrokes(index) = [];
+                c.keyHandlers(index)  = [];
+                c.allKeyHelp(index) = [];
+            end
+        end
+        
+    end
+    
+    
+    methods (Access=public)
+        
+        %% Keyboard handling routines(protected). Basically light wrappers
+        % around the PTB core functions
+        function KbQueueCreate(c,device)
+            if nargin>1
+                c.keyDeviceIndex = device;
+            end
+            keyList = zeros(1,256);
+            keyList(c.allKeyStrokes) = 1;
+            KbQueueCreate(c.keyDeviceIndex,keyList);
+        end
+        
+        function KbQueueStart(c)
+            KbQueueStart(c.keyDeviceIndex);
+        end
+        
+        function KbQueueStop(c)
+            KbQueueStop(c.keyDeviceIndex);
+        end
+        
+        function KbQueueCheck(c)
+            [pressed, firstPress, firstRelease, lastPress, lastRelease]= KbQueueCheck(c.keyDeviceIndex);
+            if pressed
+                % Some key was pressed, pass it to the plugin that wants
+                % it.
+                %                 firstRelease(out)=[]; not using right now
+                %                 lastPress(out) =[];
+                %                 lastRelease(out)=[];
+                ks = find(firstPress);
+                for k=ks
+                    ix = unique(find(c.allKeyStrokes==k));% should be only one.
+                    if length(ix) >1;error(['More than one plugin (or derived class) is listening to  ' KbName(k) '??']);end
+                    % Call the keyboard member function in the relevant
+                    % class
+                    c.keyHandlers{ix}.keyboard(KbName(k),firstPress(k));
+                end
+            end
+        end
+        
+        
+        %% PTB Imaging Pipeline Setup
+        function PsychImaging(c)
+            AssertOpenGL;
+            PsychImaging('PrepareConfiguration');
+            % 32 bit frame buffer values
+            PsychImaging('AddTask', 'General', 'FloatingPoint32Bit');
+            % Unrestricted color range
+            PsychImaging('AddTask', 'General', 'NormalizedHighresColorRange');
+            switch upper(c.colorMode)
+                case 'XYL'
+                    % Use builtin xyYToXYZ() plugin for xyY -> XYZ conversion:
+                    PsychImaging('AddTask', 'AllViews', 'DisplayColorCorrection', 'xyYToXYZ');
+                    % Use builtin SensorToPrimary() plugin:
+                    PsychImaging('AddTask', 'AllViews', 'DisplayColorCorrection', 'SensorToPrimary');
+                    % Check color validity
+                    PsychImaging('AddTask', 'AllViews', 'DisplayColorCorrection', 'CheckOnly');
+                    
+                    cal = LoadCalFile('PTB3TestCal');
+                    load T_xyz1931
+                    T_xyz1931 = 683*T_xyz1931;
+                    cal = SetSensorColorSpace(cal,T_xyz1931,S_xyz1931);
+                    cal = SetGammaMethod(cal,0);
+                    
+                case 'RGB'
+                    
+            end
+            
+            
+            % if bitspp
+            %                PsychImaging('AddTask', 'General', 'EnableBits++Mono++OutputWithOverlay');
+            
+            
+            % end
+            screens=Screen('Screens');
+            screenNumber=max(screens);
+            c.window = PsychImaging('OpenWindow',screenNumber, c.color.background, c.pixels);
+            
+            switch upper(c.colorMode)
+                case 'XYL'
+                    PsychColorCorrection('SetSensorToPrimary', c.window, cal);
+                case 'RGB'
+                    Screen(c.window,'BlendFunction',GL_SRC_ALPHA, GL_ONE_MINUS_SRC_ALPHA);
+            end
+            
+            
+            if ~isempty(c.mirrorPixels)
+                c.mirror = PsychImaging('OpenWindow',screenNumber, c.color.background, c.mirrorPixels);
+            end
+        end
+    end
+    
+    methods
+        function report(c)
+            subplot(2,2,1)
+            x = c.profile.BEFOREFRAME;
+            low = 5;high=95;
+            bins = 1000*linspace(prctile(x,low),prctile(x,high),20);
+            hist(1000*x,bins)
+            xlabel 'Time (ms)'
+            ylabel '#'
+            title 'BeforeFrame'
+            
+            subplot(2,2,2)
+            x = c.profile.AFTERFRAME;
+            bins = 1000*linspace(prctile(x,low),prctile(x,high),20);
+            hist(1000*x,bins)
+            xlabel 'Time (ms)'
+            ylabel '#'
+            title 'AfterFrame'
+            
+            
+        end
+        function addProfile(c,what,duration)
+            c.profile.(what) = [c.profile .(what) duration];
+        end
+    end
+    
 end