--- conflicted
+++ resolved
@@ -1,1349 +1,1344 @@
-% Command and Intelligence Center for Neurostim using PsychToolBox.
-% See demos directory for examples
-%  BK, AM, TK, 2015
-classdef cic < neurostim.plugin
-    %% Events
-    % All communication with plugins is through events. CIC generates events
-    % to notify plugins (which includes stimuli) about the current stage of
-    % the experiment. Plugins tell CIC that they want to listen to a subset
-    % of all events (plugin.listenToEvent()), and plugins have the code to
-    % respond to the events (plugin.events()).
-    % Note that plugins are completely free to do what they want in the
-    % event handlers. For stimuli, however, each event is first processed
-    % by the base @stimulus class and only then passed to the derived
-    % class. This helps neurostim to generate consistent behavior.
-    events
-        
-        %% Experiment Flow
-        % Events to which the @stimulus class responds (internal)
-        BASEBEFOREEXPERIMENT;
-        BASEAFTEREXPERIMENT;
-        BASEBEFORETRIAL;
-        BASEAFTERTRIAL;
-        BASEBEFOREFRAME;
-        BASEAFTERFRAME;
-        
-        
-        FIRSTFRAME;
-        GIVEREWARD;
-        
-    end
-    
-    %% Constants
-    properties (Constant)
-        PROFILE@logical = false; % Using a const to allow JIT to compile away profiler code
-        SETUP   = 0;
-        RUNNING = 1;
-        POST    = 2;
-    end
-    
-    %% Public properties
-    % These can be set in a script by a user to setup the
-    % experiment
-    properties (GetAccess=public, SetAccess =public)
-        mirrorPixels@double   = []; % Window coordinates.[left top width height].
-        
-        dirs                    = struct('root','',...
-            'output','')  % Output is the directory where files will be written
-        subjectNr@double        = [];
-        paradigm@char           = 'test';
-        clear@double            = 1;   % Clear backbuffer after each swap. double not logical
-        
-        keyDeviceIndex          = []; % Use the first device by default
-                
-        screen                  = struct('xpixels',[],'ypixels',[],'xorigin',0,'yorigin',0,...
-            'width',[],'height',[],...
-            'color',struct('text',[1 1 1],...
-            'background',[1/3 1/3 5]),...
-            'colorMode','xyL',...
-<<<<<<< HEAD
-            'frameRate',60,'number',[],'viewDist',[]);    %screen-related parameters.
-        
-=======
-            'frameRate',60,'number',[]);    %screen-related parameters.
-           
->>>>>>> b095d87a
-        flipTime;   % storing the frame flip time.
-        getFlipTime@logical = false; %flag to notify whether to get the frame flip time.
-        requiredSlack = 0;  % required slack time in frame loop (stops all plugins after this time has passed)
-        
-        guiFlipEvery=[]; % if gui is on, and there are different framerates: set to 2+
-        guiOn@logical=false; %flag. Is GUI on?
-        mirror =[]; % The experimenters copy
-        ticTime = -Inf;
-        jitterList              = struct('plugin',[],'prop',[],'prms',[],'dist',[],'bounds',[],'size',[]);
-    end
-    
-    %% Protected properties.
-    % These are set internally
-    properties (GetAccess=public, SetAccess =protected)
-        %% Program Flow
-        window =[]; % The PTB window
-        
-        stage@double;
-        flags = struct('trial',true,'experiment',true,'block',true); % Flow flags
-        
-        frame = 0;      % Current frame
-        cursorVisible = false; % Set it through c.cursor =
-        
-        %% Internal lists to keep track of stimuli, , and blocks.
-        stimuli;    % Cell array of char with stimulus names.
-        blocks@neurostim.block;     % Struct array with .nrRepeats .randomization .conditions
-        blockFlow;
-        plugins;    % Cell array of char with names of plugins.
-        responseKeys; % Map of keys to actions.
-        
-        %% Logging and Saving
-        startTime@double    = 0; % The time when the experiment started running
-        stopTime = [];
-        frameStart = 0;
-        frameDeadline;
-        %data@sib;
-        
-        %% Profiling information.
-        
-        %% Keyboard interaction
-        allKeyStrokes          = []; % PTB numbers for each key that is handled.
-        allKeyHelp             = {}; % Help info for key
-%         keyDeviceIndex          = []; % Use the first device by default
-        keyHandlers             = {}; % Handles for the plugins that handle the keys.
-        
-        
-        pluginOrder = {};
-        EscPressedTime;
-        lastFrameDrop=1;
-        propsToInform={'file','paradigm','startTimeStr','blockName','nrConditions','trial/nrTrials','trial/fullNrTrials'};
-        
-        profile=struct('cic',struct('FRAMELOOP',[],'FLIPTIME',[],'cntr',0));
-        
-        guiWindow;
-        
-    end
-    
-    %% Dependent Properties
-    % Calculated on the fly
-    properties (Dependent)
-        nrStimuli;      % The number of stimuli currently in CIC
-        nrConditions;   % The number of conditions in this experiment
-        nrTrials;       % The number of trials in this experiment (TODO: currently, this is actually the number of trials for the current BLOCK)
-        center;         % Where is the center of the display window.
-        file;           % Target file name
-        fullFile;       % Target file name including path
-        subject@char;   % Subject
-        startTimeStr@char;  % Start time as a HH:MM:SS string
-        cursor;         % Cursor 'none','arrow'; see ShowCursor
-        conditionName;  % The name of the current condition.
-        blockName;      % Name of the current block
-        defaultPluginOrder;
-        trialTime;      % Time elapsed (ms) since the start of the trial
-        fullNrTrials;   % Number of trials total (all blocks)
-        nrJittered;     % Number of jittered parameters
-        
-    end
-    
-    %% Public methods
-    % set and get methods for dependent properties
-    methods
-        function v=get.fullNrTrials(c)
-            v= sum([c.blocks.nrTrials]);
-        end
-        
-        function v= get.nrStimuli(c)
-            v= length(c.stimuli);
-        end
-        function v= get.nrTrials(c)
-            if c.block
-                v= c.blocks(c.block).nrTrials;
-            else
-                v=0;
-            end
-        end
-        function v= get.nrConditions(c)
-            v = sum([c.blocks.nrConditions]);
-        end
-        function v= get.nrJittered(c)
-            if isempty(c.jitterList(1).plugin)
-                v = 0;
-            else
-                v = numel(c.jitterList);
-            end
-        end
-        function v = get.center(c)
-            [x,y] = RectCenter([0 0 c.screen.xpixels c.screen.ypixels]);
-            v=[x y];
-        end
-        function v= get.startTimeStr(c)
-            v = datestr(c.startTime,'HH:MM:SS');
-        end
-        function v = get.file(c)
-            v = [c.subject '.' c.paradigm '.' datestr(c.startTime,'HHMMSS') ];
-        end
-        function v = get.fullFile(c)
-            v = fullfile(c.dirs.output,datestr(c.startTime,'YYYY/mm/DD'),c.file);
-        end
-        function v=get.subject(c)
-            if length(c.subjectNr)>1
-                % Initials stored as ASCII codes
-                v = char(c.subjectNr);
-            else
-                % True subject numbers
-                v= num2str(c.subjectNr);
-            end
-        end
-        
-        function v = get.conditionName(c)
-            v = c.blocks(c.block).conditionName;
-        end
-        
-        function v = get.blockName(c)
-            v = c.blocks(c.block).name;
-        end
-        
-        function set.subject(c,value)
-            if ischar(value)
-                asDouble = str2double(value);
-                if isnan(asDouble)
-                    % Someone using initials
-                    c.subjectNr = double(value);
-                else
-                    c.subjectNr = asDouble;
-                end
-            else
-                c.subjectNr = value;
-            end
-        end
-        
-        % Allow thngs like c.('lldots.X')
-        function v = getProp(c,prop)
-            ix = strfind(prop,'.');
-            if isempty(ix)
-                v =c.(prop);
-            else
-                o= getProp(c,prop(1:ix-1));
-                v= o.(prop(ix+1:end));
-            end
-        end
-        
-        
-        function set.cursor(c,value)
-            if ischar(value) && strcmpi(value,'none')
-                value = -1;
-            end
-            if value==-1  % neurostim convention -1 or 'none'
-                HideCursor(c.window);
-                c.cursorVisible = false;
-            else
-                ShowCursor(value,c.window);
-                c.cursorVisible = true;
-            end
-        end
-        
-        function setupScreen(c,value)
-            if isempty(c.screen.number)
-                value.number = max(Screen('screens',1));
-            end
-            
-            windowPixels = Screen('Rect',c.screen.number); % Full screen
-            if ~isfield(c.screen,'xpixels') || isempty(c.screen.xpixels)
-                c.screen.xpixels  = windowPixels(3)-windowPixels(1); % Width in pixels
-            end
-            if ~isfield(c.screen,'ypixels') || isempty(c.screen.ypixels)
-                c.screen.ypixels  = windowPixels(4)-windowPixels(2); % Height in pixels
-            end
-            
-            screenPixels = Screen('GlobalRect',c.screen.number); % Full screen
-            if ~isfield(c.screen,'xorigin') || isempty(c.screen.xorigin)
-                c.screen.xorigin = screenPixels(1);
-            end
-            if ~isfield(c.screen,'yorigin') || isempty(c.screen.yorigin)
-                c.screen.yorigin = screenPixels(2);
-            end
-            
-            if ~isfield(c.screen,'width') || isempty(c.screen.width)
-                % Assuming code is in pixels
-                c.screen.width = c.screen.xpixels;
-            end
-            if ~isfield(c.screen,'height') || isempty(c.screen.height)
-                % Assuming code is in pixels
-                c.screen.height = c.screen.ypixels;
-            end
-            if ~isequal(round(c.screen.xpixels/c.screen.ypixels,2),round(c.screen.width/c.screen.height,2))
-                warning('Physical aspect ratio and Pixel aspect ration are  not the same...');
-            end
-        end
-        
-        function v=get.defaultPluginOrder(c)
-            v = [fliplr(c.stimuli) fliplr(c.plugins)];
-        end
-        
-        function v= get.trialTime(c)
-            v = (c.frame-1)*1000/c.screen.frameRate;
-        end
-        
-    end
-    
-    methods (Access=private)
-        function checkFrameRate(c)
-            
-            if isempty(c.screen.frameRate)
-                error('frameRate not specified');
-            end
-            
-            frInterval = Screen('GetFlipInterval',c.window)*1000;
-            percError = abs(frInterval-(1000/c.screen.frameRate))/frInterval*100;
-            if percError > 5
-                error('Actual frame rate doesn''t match the requested rate');
-            else
-                c.screen.frameRate = 1000/frInterval;
-            end
-            
-            if ~isempty(c.pluginsByClass('gui'))
-                frInterval=Screen('GetFlipInterval',c.guiWindow)*1000;
-                if isempty(c.guiFlipEvery)
-                    c.guiFlipEvery=ceil(frInterval*0.95/(1000/c.screen.frameRate));
-                elseif c.guiFlipEvery<ceil(frInterval*0.95/(1000/c.screen.frameRate));
-                    error('GUI flip interval is too small; this will cause frame drops in experimental window.')
-                end
-            end
-        end
-        
-        function createEventListeners(c)
-            % creates all Event Listeners
-            if isempty(c.pluginOrder)
-                c.pluginOrder = c.defaultPluginOrder;
-            end
-            for a = 1:numel(c.pluginOrder)
-                o = c.(c.pluginOrder{a});
-                
-                for i=1:length(o.evts)
-                    if isa(o,'neurostim.plugin')
-                        % base events allow housekeeping before events
-                        % trigger, but giveReward and firstFrame do not require a
-                        % baseEvent.
-                        if strcmpi(o.evts{i},'GIVEREWARD')
-                            h=@(c,evt)(o.giveReward(o.cic,evt));
-                        elseif strcmpi(o.evts{i},'FIRSTFRAME')
-                            h=@(c,evt)(o.firstFrame(o.cic,evt));
-                        else
-                            addlistener(c,['BASE' o.evts{i}],@o.baseEvents);
-                            switch upper(o.evts{i})
-                                case 'BEFOREEXPERIMENT'
-                                    h= @(c,evt)(o.beforeExperiment(o.cic,evt));
-                                case 'BEFORETRIAL'
-                                    h= @(c,evt)(o.beforeTrial(o.cic,evt));
-                                case 'BEFOREFRAME'
-                                    h= @(c,evt)(o.beforeFrame(o.cic,evt));
-                                case 'AFTERFRAME'
-                                    h= @(c,evt)(o.afterFrame(o.cic,evt));
-                                case 'AFTERTRIAL'
-                                    h= @(c,evt)(o.afterTrial(o.cic,evt));
-                                case 'AFTEREXPERIMENT'
-                                    h= @(c,evt)(o.afterExperiment(o.cic,evt));
-                            end
-                        end
-                        % Install a listener in the derived class so that it
-                        % can respond to notify calls in the base class
-                        addlistener(o,o.evts{i},h);
-                    end
-                end
-            end
-        end
-        
-        function out=collectPropMessage(c)
-            out='\n======================\n';
-            for i=1:numel(c.propsToInform)
-                str=strsplit(c.propsToInform{i},'/');
-                for j=1:numel(str)
-                    tmp = getProp(c,str{j}); % getProp allows calls like c.(stim.value)
-                    if isnumeric(tmp)
-                        tmp = num2str(tmp);
-                    elseif islogical(tmp)
-                        if (tmp);tmp = 'true';else tmp='false';end
-                    end
-                    if numel(str)>1
-                        if j==1
-                            out=[out c.propsToInform{i} ': ' tmp]; %#ok<AGROW>
-                        else
-                            out=[out '/' tmp];%#ok<AGROW>
-                        end
-                    else
-                        out = [out c.propsToInform{i} ': ' tmp]; %#ok<AGROW>
-                    end
-                end
-                out=[out '\n']; %#ok<AGROW>
-            end
-        end
-    end
-    
-    
-    methods (Access=public)
-        % Constructor.
-        function c= cic
-            
-            %Check MATLAB version. Warn if using an older version.
-            ver = version('-release');
-            v=regexp(ver,'(?<year>\d+)(?<release>\w)','names');
-            if ~((str2double(v.year) > 2015) || (str2double(v.year) == 2015 && f.release == 'b'))
-                warning(['The installed version of MATLAB (' ver ') is relatively slow. Consider updating to 2015b or later for better performance (e.g. fewer frame-drops).']);
-            end
-            
-            c = c@neurostim.plugin([],'cic');
-            % Some very basic PTB settings that are enforced for all
-            KbName('UnifyKeyNames'); % Same key names across OS.
-            c.cursor = 'none';
-            c.stage  = neurostim.cic.SETUP;
-            % Initialize empty
-            c.startTime     = now;
-            c.stimuli       = {};
-            c.plugins       = {};
-            c.cic           = c; % Need a reference to self to match plugins. This makes the use of functions much easier (see plugin.m)
-            
-            % The root directory is the directory that contains the
-            % +neurostim folder.
-            c.dirs.root     = strrep(fileparts(mfilename('fullpath')),'+neurostim','');
-            c.dirs.output   = getenv('TEMP');
-            
-            % Setup the keyboard handling
-            c.responseKeys  = neurostim.map;
-            c.allKeyStrokes = [];
-            c.allKeyHelp  = {};
-            % Keys handled by CIC
-            c.addKey('ESCAPE',@keyboardResponse,'Quit');
-            c.addKey('n',@keyboardResponse,'Next Trial');
-            
-            
-            
-            c.addProperty('frameDrop',[],'SetAccess','protected');
-            
-            c.addProperty('trialStartTime',[],'SetAccess','protected');
-            c.addProperty('trialStopTime',[],'SetAccess','protected');
-            c.addProperty('condition',[],'SetAccess','protected');
-            c.addProperty('block',0,'SetAccess','protected');
-            c.addProperty('blockTrial',0,'SetAccess','protected');
-            c.addProperty('trial',0,'SetAccess','protected');
-            c.addProperty('expScript',[],'SetAccess','protected');
-            c.addProperty('iti',1000,'validate',@double); %inter-trial interval (ms)
-            c.addProperty('trialDuration',1000,'validate',@double); % duration (ms)
-            
-            % Generate default output files
-            neurostim.plugins.output(c);
-            
-        end
-        
-        
-        function versionTracker(c,silent,push) %#ok<INUSD>
-            % Git Tracking Interface
-            %
-            % The idea:
-            % A laboratory forks the GitHub repo to add their own experiments
-            % in the experiments folder.  These additions are only tracked in the
-            % forked repo, so the central code maintainer does not have to be bothered
-            % by it. The new laboratory can still contribute to the core code, by
-            % making changes and then sending pull requests.
-            %
-            % The goal of the gitTracker is to log the state of the entire repo
-            % for a particular laboratory at the time an experiment is run. It checks
-            % whether there are any uncommitted changes, and asks/forces them to be
-            % committed before the experiment runs. The hash corresponding to the final
-            % commit is stored in the data file such that the complete code state can
-            % easily be reproduced later.
-            %
-            % BK  - Apr 2016
-            if nargin<3
-                push =false;
-                if nargin <2
-                    silent = false;
-                end
-            end
-            
-            if ~exist('git.m','file')
-                error('The gitTracker class depends on a wrapper for git that you can get from github.com/manur/MATLAB-git');
-            end
-            
-            [status] = system('git --version');
-            if status~=0
-                error('versionTracker requires git. Please install it first.');
-            end
-            
-            [txt] = git('status --porcelain');
-            changes = regexp([txt 10],'[ \t]*[\w!?]{1,2}[ \t]+(?<mods>[\w\d /\\\.\+]+)[ \t]*\n','names');
-            nrMods= numel(changes);
-            if nrMods>0
-                disp([num2str(nrMods) ' files have changed (or need to be added). These have to be committed before running this experiment']);
-                changes.mods;
-                if silent
-                    msg = ['Silent commit  (' getenv('USER') ' before experiment ' datestr(now,'yyyy/mm/dd HH:MM:SS')];
-                else
-                    msg = input('Code has changed. Please provide a commit message','s');
-                end
-                [txt,status]=  git(['commit -a -m ''' msg ' ('  getenv('USER') ' ) ''']);
-                if status >0
-                    disp(txt);
-                    error('File commit failed.');
-                end
-            end
-            
-            %% now read the commit id
-            txt = git('show -s');
-            hash = regexp(txt,'commit (?<id>[\w]+)\n','names');
-            c.addProperty('githash',hash.id);
-            [~,ptb] =PsychtoolboxVersion;
-            c.addProperty('PTBVersion',ptb);
-        end
-        function addScript(c,when, fun,keys)
-            % It may sometimes be more convenient to specify a function m-file
-            % as the basic control script (rather than write a plugin that does
-            % the same).
-            % when = when should this script be run
-            % fun = function handle to the script. The script will be called
-            % with cic as its sole argument.
-            if nargin <4
-                keys = {};
-            end
-            if ismember('eScript',c.plugins)
-                plg = c.eScript;
-            else
-                plg = neurostim.plugins.eScript(c);
-                
-            end
-            plg.addScript(when,fun,keys);
-        end
-        
-        
-        function keyboardResponse(c,key)
-            %             CIC Responses to keystrokes.
-            %             q = quit experiment
-            switch (key)
-                case 'q'
-                    c.flags.experiment = false;
-                    c.flags.trial = false;
-                case 'n'
-                    c.flags.trial = false;
-                case 'ESCAPE'
-                    if c.EscPressedTime+1>GetSecs
-                        c.flags.experiment = false;
-                        c.flags.trial = false;
-                    else
-                        c.EscPressedTime=GetSecs;
-                    end
-                otherwise
-                    %This used to contain code for handling actions from
-                    %addResponse() - no longer used I believe.
-            end
-        end
-        
-        function [x,y,buttons] = getMouse(c)
-            [x,y,buttons] = GetMouse(c.window);
-            [x,y] = c.pixel2Physical(x,y);
-        end
-        
-        
-        function glScreenSetup(c,window)
-            Screen('glLoadIdentity', window);
-            Screen('glTranslate', window,c.screen.xpixels/2,c.screen.ypixels/2);
-            Screen('glScale', window,c.screen.xpixels/c.screen.width, -c.screen.ypixels/c.screen.height);
-            
-        end
-        
-        
-        function restoreTextPrefs(c)
-            
-            defaultfont = Screen('Preference','DefaultFontName');
-            defaultsize = Screen('Preference','DefaultFontSize');
-            defaultstyle = Screen('Preference','DefaultFontStyle');
-            Screen('TextFont', c.window, defaultfont);
-            Screen('TextSize', c.window, defaultsize);
-            Screen('TextStyle', c.window, defaultstyle);
-            
-        end
-        
-        
-        
-        
-        
-        function pluginOrder = order(c,varargin)
-            % pluginOrder = c.order([plugin1] [,plugin2] [,...])
-            % Returns pluginOrder when no input is given.
-            % Inputs: lists name of plugins in the order they are requested
-            % to be executed in.
-            if isempty(c.pluginOrder)
-                c.pluginOrder = c.defaultPluginOrder;
-            end
-            
-            if nargin>1
-                if iscellstr(varargin)
-                    a = varargin;
-                else
-                    for j = 1:nargin-1
-                        a{j} = varargin{j}.name; %#ok<AGROW>
-                    end
-                end
-                [~,indpos]=ismember(c.pluginOrder,a);
-                reorder=c.pluginOrder(logical(indpos));
-                [~,i]=sort(indpos(indpos>0));
-                reorder=fliplr(reorder(i));
-                neworder=cell(size(c.pluginOrder));
-                neworder(~indpos)=c.pluginOrder(~indpos);
-                neworder(logical(indpos))=reorder;
-                c.pluginOrder=neworder;
-            end
-            
-            if ~strcmp(c.pluginOrder(1),'gui') && any(strcmp(c.pluginOrder,'gui'))
-                c.pluginOrder = ['gui' c.pluginOrder(~strcmp(c.pluginOrder,'gui'))];
-            end
-            if numel(c.pluginOrder)<numel(c.defaultPluginOrder)
-                b=ismember(c.defaultPluginOrder,c.pluginOrder);
-                index=find(~b);
-                c.pluginOrder=[c.pluginOrder(1:index-1) c.defaultPluginOrder(index) c.pluginOrder(index:end)];
-            end
-            pluginOrder = c.pluginOrder;
-        end
-        
-        function plgs = pluginsByClass(c,classType)
-            %Return pointers to all active plugins of the specified class type.
-            ind=1; plgs = [];
-            for i=1:numel(c.plugins)
-                thisPlg = c.(c.plugins{i});
-                if isa(thisPlg,horzcat('neurostim.plugins.',lower(classType)));
-                    plgs{ind} = thisPlg;
-                    ind=ind+1;
-                end
-            end
-        end
-        
-        function disp(c)
-            % Provide basic information about the CIC
-            disp(char(['CIC. Started at ' datestr(c.startTime,'HH:MM:SS') ],...
-                ['Stimuli:' num2str(c.nrStimuli) ' Conditions:' num2str(c.nrConditions) ' Trials:' num2str(c.nrTrials) ]));
-        end
-        
-        function endTrial(c)
-            % Move to the next trial asap.
-            c.flags.trial =false;
-        end
-        
-        function o = add(c,o)
-            % Add a plugin.
-            if ~isa(o,'neurostim.plugin')
-                error('Only plugin derived classes can be added to CIC');
-            end
-            
-            % Add to the appropriate list
-            if isa(o,'neurostim.stimulus')
-                nm   = 'stimuli';
-            else
-                nm = 'plugins';
-            end
-            
-            if ismember(o.name,c.(nm))
-                warning(['This name (' o.name ') already exists in CIC. Updating...']);
-                % Update existing
-            elseif  isprop(c,o.name)
-                error(['Please use a different name for your stimulus. ' o.name ' is reserved'])
-            else
-                h = c.addprop(o.name); % Make it a dynamic property
-                c.(o.name) = o;
-                h.SetObservable = false; % No events
-                c.(nm) = cat(2,c.(nm),o.name);
-                % Set a pointer to CIC in the plugin
-                o.cic = c;
-                if strcmp(nm,'plugins') && c.PROFILE
-                    c.profile.(o.name)=struct('BEFORETRIAL',[],'AFTERTRIAL',[],'BEFOREFRAME',[],'AFTERFRAME',[],'cntr',0);
-                end
-            end
-            
-            % Call the keystroke function
-            for i=1:length(o.keyStrokes)
-                addKeyStroke(c,o.keyStrokes{i},o.keyHelp{i},o);
-            end
-            
-        end
-        
-        function jitter(c,plugin,prop,prms,varargin)
-            %jitter(c,plgin,prop,prms,varargin)
-            %
-            %Randomize a plugin's property value from trial-to-trial.
-            %A value is drawn from a specified probability distribution at
-            %the start of each trial. Default: uniform distribution with
-            %lower and upper bounds as prms(1) and prms(2).
-            %
-            %The work is done by Matlab's random/cdf/icdf functions and all
-            %distributions supported therein are available.
-            %
-            %Required arguments:
-            %'plugin'           - the name of the plugin instance that owns the property
-            %'prop'             - the name of the property to be randomized
-            %'prms'             - 1xN vector of parameters for the N-parameter pdf (see RANDOM)
-            %
-            %Optional param/value pairs:
-            %'distribution'     - the name of a built-in pdf [default = 'uniform'], or a handle to a custom function, f(prms) (all parameters except 'prms' are ignored for custom functions)
-            %'bounds'           - 2-element vector specifying lower and upper bounds to truncate the distribution (default = [], i.e., unbounded). Bounds cannot be Inf.
-            %'size'             - 2-element vector, [m,n], specifying the size of the output (i.e. number of samples). Behaves as for "sz" in Matlab's ones() and zeros()
-            %'cancel'           - [false] Turn off a previously applied jitter. The property will retain its most recent value.
-            %
-            %Examples:
-            %               1) Randomize the Y-coordinate of the 'fix' stimulus between -5 and 5.
-            %                  jitter(c,'fix','Y',[-5,5]);
-            %
-            %               2) Draw from Gaussian with [mean,sd] = [0,4], but accept only values within +/- 5 (i.e., truncated Gaussian)
-            %                  jitter(c,'fix','Y',[0,4],'distribution','normal','bounds',[-5 5]);
-            %
-            %   See also RANDOM.
-            
-            p = inputParser;
-            p.addRequired('plugin');
-            p.addRequired('prop');
-            p.addRequired('prms');
-            p.addParameter('distribution','uniform');
-            p.addParameter('bounds',[], @(x) isempty(x) || (numel(x)==2 && ~any(isinf(x)) && diff(x) > 0));
-            p.addParameter('size',1);
-            p.addParameter('cancel',false);
-            p.parse(plugin,prop,prms,varargin{:});
-            p=p.Results;
-            
-            %Check whether this property is already in the list
-            ind = find(arrayfun(@(x) strcmpi(x.plugin,p.plugin) & strcmpi(x.prop,p.prop),c.jitterList));
-            
-            if ~p.cancel
-                %Add/modify the item
-                if isempty(ind)
-                    %New jittered prop, so add it
-                    ind = c.nrJittered + 1;
-                end
-                c.jitterList(ind).plugin = p.plugin;
-                c.jitterList(ind).prop = p.prop;
-                c.jitterList(ind).prms = p.prms;
-                c.jitterList(ind).dist = p.distribution;
-                c.jitterList(ind).bounds = p.bounds;
-                c.jitterList(ind).size = p.size;
-            else
-                %Request to cancel an existing jitter. Oblige.
-                if isempty(ind)
-                    error(hozcat('The property ', p.prop,' of plugin ',p.plugin, 'cannot be cancelled. No previous instance.'));
-                end
-                if c.nrJittered ~= 1
-                    %Remove the item
-                    c.jitterList(ind) = [];
-                else
-                    %None left. Re-initialize empty structure
-                    c.jitterList = struct('plugin',[],'prop',[],'prms',[],'dist',[],'bounds',[],'size',[]);
-                end
-            end
-        end
-        
-        %% -- Specify conditions -- %%
-        function setupExperiment(c,varargin)
-            % setupExperiment(c,block1,...blockEnd,'input',...)
-            % Creates an experimental session
-            % Inputs:
-            % blocks - input blocks directly created from block('name')
-            % 'randomization' - 'SEQUENTIAL' or 'RANDOMWITHOUTREPLACEMENT'
-            % 'nrRepeats' - number of repeats total
-            % 'weights' - weighting of blocks
-            p=inputParser;
-            p.addParameter('randomization','SEQUENTIAL',@(x)any(strcmpi(x,{'SEQUENTIAL','RANDOMWITHOUTREPLACEMENT'})));
-            p.addParameter('nrRepeats',1,@isnumeric);
-            p.addParameter('weights',[],@isnumeric);
-            
-            %% First create the blocks and blockFlow
-            isblock = cellfun(@(x) isa(x,'neurostim.block'),varargin);
-            if any(isblock)
-                % Store the blocks
-                c.blocks = [varargin{isblock}];
-            else
-                % No blocks specified. Create a fake block (single
-                % condition; mainly for testing purposes)
-                fac= neurostim.factorial('dummy',1);
-                fac.fac1.cic.trialDuration = c.trialDuration;
-                c.blocks = neurostim.block('dummy',fac);
-            end
-            args = varargin(~isblock);
-            parse(p,args{:});
-            if isempty(p.Results.weights)
-                c.blockFlow.weights = ones(size(c.blocks));
-            else
-                c.blockFlow.weights = p.Results.weights;
-            end
-            c.blockFlow.nrRepeats = p.Results.nrRepeats;
-            c.blockFlow.randomization = p.Results.randomization;
-            c.blockFlow.list =neurostim.utils.repeat((1:numel(c.blocks)),c.blockFlow.weights);
-            switch(c.blockFlow.randomization)
-                case 'SEQUENTIAL'
-                    %c.blockFlow.list
-                case 'RANDOMWITHREPLACEMENT'
-                    c.blockFlow.list =Shuffle(c.blockFlow.list);
-                case 'RANDOMWITHOUTREPLACEMENT'
-                    c.blockFlow.list=datasample(c.blockFlow.list,numel(c.blockFlow.list));
-            end
-            %% Then let each block set itself up
-            for blk = c.blocks
-                setupExperiment(blk);
-            end
-        end
-        
-        function beforeTrial(c)
-            
-            %Apply any jitter/randomization of property values (done before
-            %factorial in case design contains functions/dynamic properties that depend on the jittered prop)
-            jitterProps(c);
-            
-            %Which condition should we run?
-            c.condition = c.blocks(c.block).conditionIx; %used only for logging purposes
-            
-            %Retrieve the plugin/parameter/value specs for the current condition
-            specs = c.blocks(c.block).condition;
-            nrParms = length(specs)/3;
-            for p =1:nrParms
-                plgName =specs{3*(p-1)+1};
-                varName = specs{3*(p-1)+2};
-                value   = specs{3*(p-1)+3};
-                c.(plgName).(varName) = value;
-            end
-            if ~c.guiOn
-                message=collectPropMessage(c);
-                c.writeToFeed(message);
-            end
-        end
-        
-        
-        function afterTrial(c)
-            c.collectFrameDrops;
-        end
-        
-        function jitterProps(c)
-            
-            %Draw a random sample for each of the jittered properties
-            for i=1:c.nrJittered
-                plg = c.jitterList(i).plugin;
-                prop = c.jitterList(i).prop;
-                prms = c.jitterList(i).prms;
-                dist = c.jitterList(i).dist;
-                bounds = c.jitterList(i).bounds;
-                sz = c.jitterList(i).size;
-                
-                if isa(dist,'function_handle')
-                    %User-defined function. Call it.
-                    c.(plg).(prop) = dist(prms);
-                else
-                    %Name of a standard distribution (i.e. known to Matlab's random,cdf,etc.)
-                    if ~iscell(prms)
-                        prms = num2cell(prms);
-                    end
-                    
-                    if isempty(bounds)
-                        %Sample from specified distribution (unbounded)
-                        if ~iscell(sz)
-                            sz = num2cell(sz);
-                        end
-                        
-                        c.(plg).(prop) = random(dist,prms{:},sz{:});
-                    else
-                        %Sample within the bounds via the (inverse) cumulative distribution
-                        %Find range on Y
-                        ybounds = cdf(dist,bounds,prms{:});
-                        
-                        %Return the samples
-                        c.(plg).(prop) = icdf(dist,ybounds(1)+diff(ybounds)*rand(sz),prms{:});
-                    end
-                end
-            end
-        end
-        
-        function error(c,command,msg)
-            switch (command)
-                case 'STOPEXPERIMENT'
-                    fprintf(2,msg);
-                    fprintf(2,'\n');
-                    c.flags.experiment = false;
-                case 'CONTINUE'
-                    fprintf(2,msg);
-                    fprintf(2,'\n');
-                otherwise
-                    error('?');
-            end
-            
-        end
-        
-        %% Main function to run an experiment. All input args are passed to
-        % setupExperiment.
-        function run(c,block1,varargin)
-            % Run an experimental session (i.e. one or more blocks of trials);
-            %
-            % Inputs:
-            % list of blocks, created using myBlock = block('name');
-            %
-            % e.g.
-            %
-            % c.run(myBlock1,myBlock2,'randomization','SEQUENTIAL');
-            %
-            % 'randomization' - 'SEQUENTIAL' or 'RANDOMWITHOUTREPLACEMENT'
-            % 'nrRepeats' - number of repeats total
-            % 'weights' - weighting of blocks
-
-            %Check input
-            if ~(exist('block1','var') && isa(block1,'neurostim.block'))
-                help('neurostim/cic/run');
-                error('You must supply at least one block of trials.');
-            end
-            
-            %Log the experimental script as a string
-            try
-                stack = dbstack('-completenames',1);
-                c.expScript = fileread(stack(1).file);
-            catch
-                warning(['Tried to read experimental script  (', stack(runCaller).file ' for logging, but failed']);
-            end
-
-            if isempty(c.subject)
-                response = input('Subject code?','s');
-                c.subject = response;
-            end
-            
-            c.stage = neurostim.cic.RUNNING; % Enter RUNNING stage; property functions, validation, and postprocessig  will now be active
-            
-            %% Set up order and event listeners
-            c.order;
-            c.createEventListeners;
-            c.setupExperiment(block1,varargin{:});
-            
-            % %Setup PTB
-            PsychImaging(c);
-            c.KbQueueCreate;
-            c.KbQueueStart;
-            c.checkFrameRate;
-            
-            %% Start preparation in all plugins.
-            notify(c,'BASEBEFOREEXPERIMENT');
-            DrawFormattedText(c.window, 'Press any key to start...', c.center(1), 'center', WhiteIndex(c.window));
-            Screen('Flip', c.window);
-            KbWait(c.keyDeviceIndex);
-            c.flags.experiment = true;
-            nrBlocks = numel(c.blocks);
-            for blockNr=1:nrBlocks
-                c.flags.block = true;
-                c.block = c.blockFlow.list(blockNr); % Logged.
-                
-                waitforkey=false;
-                if ~isempty(c.blocks(c.block).beforeMessage)
-                    waitforkey=true;
-                    DrawFormattedText(c.window,c.blocks(c.block).beforeMessage,'center','center',c.screen.color.text);
-                elseif ~isempty(c.blocks(c.block).beforeFunction)
-                    waitforkey=c.blocks(c.block).beforeFunction(c);
-                end
-                Screen('Flip',c.window);
-                if waitforkey
-                    KbWait(c.keyDeviceIndex,2);
-                end
-                
-                while c.blocks(c.block).trial<c.blocks(c.block).nrTrials
-                    c.trial = c.trial+1;
-                    c.blocks(c.block) = nextTrial(c.blocks(c.block));
-                    c.blockTrial = c.blocks(c.block).trial; % For logging and gui only
-                    beforeTrial(c);
-                    notify(c,'BASEBEFORETRIAL');
-                    
-                    %ITI - wait
-                    if c.trial>1
-                        nFramesToWait = c.ms2frames(c.iti - (c.clockTime-c.trialStopTime));
-                        for i=1:nFramesToWait
-                            Screen('Flip',c.window,0,1);     % WaitSecs seems to desync flip intervals; Screen('Flip') keeps frame drawing loop on target.
-                        end
-                    end
-                    
-                    c.frame=0;
-                    c.flags.trial = true;
-                    PsychHID('KbQueueFlush');
-                    c.frameStart=c.clockTime;
-                    
-                    while (c.flags.trial && c.flags.experiment)
-                        %%  Trial runnning -
-                        c.frame = c.frame+1;
-                        
-                        notify(c,'BASEBEFOREFRAME');
-                        
-                        Screen('DrawingFinished',c.window);
-                        
-                        notify(c,'BASEAFTERFRAME');
-                        
-                        c.KbQueueCheck;
-                        
-                        
-                        startFlipTime = c.clockTime;
-                        [vbl,stimOn,flip,missed] = Screen('Flip', c.window,0,1-c.clear); %#ok<ASGLU>
-                        if c.frame > 1 && c.PROFILE
-                            c.addProfile('FRAMELOOP',c.name,c.toc);
-                            c.tic
-                        end
-                        if c.frame > 1 && c.PROFILE
-                            c.addProfile('FLIPTIME',c.name,c.clockTime-startFlipTime);
-                        end
-                        
-                        if c.frame == 1
-                            notify(c,'FIRSTFRAME');
-                            c.trialStartTime = stimOn*1000; % for trialDuration check
-                            c.flipTime=0;
-                        end
-                        
-                        %% Check Timing
-                        PTBTimingCheck = true;
-                        if PTBTimingCheck
-                            % Use builtin PTB timing check
-                            if missed>0
-                                c.frameDrop = missed;
-                                if c.guiOn
-                                    c.writeToFeed('Missed Frame');
-                                end
-                            end
-                        else
-                            % Use NS Timing check
-                            if c.frame>1 && ((vbl*1000-c.frameDeadline) > (0.1*(1000/c.screen.frameRate)))
-                                c.frameDrop = c.frame;
-                                if c.guiOn
-                                    c.writeToFeed('Missed Frame');
-                                end
-                            elseif c.getFlipTime
-                                c.flipTime = stimOn*1000-c.trialStartTime;
-                                c.getFlipTime=false;
-                            end
-                            c.frameStart = vbl*1000;
-                            c.frameDeadline = (vbl*1000)+(1000/c.screen.frameRate);
-                        end
-                        if c.frame-1 >= c.ms2frames(c.trialDuration)  % if trialDuration has been reached, minus one frame for clearing screen
-                            c.flags.trial=false;
-                        end
-                        if c.guiOn
-                            if mod(c.frame,c.guiFlipEvery)==0
-                                Screen('Flip',c.guiWindow,0,[],2);
-                            end
-                        end
-                        %% end timing check
-                        
-                        
-                        
-                        
-                    end % Trial running
-                    
-                    %                     writeToFeed(c,num2str(elapsed1));
-                    %                     writeToFeed(c,num2str(elapsed2));
-                    if ~c.flags.experiment || ~ c.flags.block ;break;end
-                    
-                    [~,stimOn]=Screen('Flip', c.window,0,1-c.clear);
-                    c.trialStopTime = stimOn*1000;
-                    c.frame = c.frame+1;
-                    notify(c,'BASEAFTERTRIAL');
-                    afterTrial(c);
-                end %conditions in block
-                
-                if ~c.flags.experiment;break;end
-                waitforkey=false;
-                if ~isempty(c.blocks(blockNr).afterMessage)
-                    waitforkey=true;
-                    DrawFormattedText(c.window,c.blocks(blockNr).afterMessage,'center','center',c.screen.color.text);
-                elseif ~isempty(c.blocks(blockNr).afterFunction)
-                    waitforkey=c.blocks(blockNr).afterFunction(c);
-                end
-                Screen('Flip',c.window);
-                if waitforkey
-                    KbWait(c.keyDeviceIndex,2);
-                end
-            end %blocks
-            c.trialStopTime = c.clockTime;
-            c.stopTime = now;
-            DrawFormattedText(c.window, 'This is the end...', 'center', 'center', c.screen.color.text);
-            Screen('Flip', c.window);
-            notify(c,'BASEAFTEREXPERIMENT');
-            c.KbQueueStop;
-            KbWait(c.keyDeviceIndex);
-            Screen('CloseAll');
-            if c.PROFILE; report(c);end
-        end
-        
-        function c = nextTrial(c)
-            c.trial = c.trial+1;
-        end
-        
-        function delete(c)%#ok<INUSD>
-            %Destructor. Release all resources. Maybe more to add here?
-            Screen('CloseAll');
-        end
-        
-        %% Keyboard handling routines
-        %
-        function addKeyStroke(c,key,keyHelp,p)
-            if ischar(key)
-                key = KbName(key);
-            end
-            if ~isnumeric(key) || key <1 || key>256
-                error('Please use KbName to add keys to keyhandlers')
-            end
-            if ismember(key,c.allKeyStrokes)
-                error(['The ' key ' key is in use. You cannot add it again...']);
-            else
-                c.allKeyStrokes = cat(2,c.allKeyStrokes,key);
-                c.keyHandlers{end+1}  = p;
-                c.allKeyHelp{end+1} = keyHelp;
-            end
-        end
-        
-        function removeKeyStrokes(c,key)
-            % removeKeyStrokes(c,key)
-            % removes keys (cell array of strings) from cic. These keys are
-            % no longer listened to.
-            if ischar(key) || iscellstr(key)
-                key = KbName(key);
-            end
-            if ~isnumeric(key) || any(key <1) || any(key>256)
-                error('Please use KbName to add keys to keyhandlers')
-            end
-            if any(~ismember(key,c.allKeyStrokes))
-                error(['The ' key(~ismember(key,c.allKeyStrokes)) ' key is not in use. You cannot remove it...']);
-            else
-                index = ismember(c.allKeyStrokes,key);
-                c.allKeyStrokes(index) = [];
-                c.keyHandlers(index)  = [];
-                c.allKeyHelp(index) = [];
-            end
-        end
-        
-        function [a,b] = pixel2Physical(c,x,y)
-            % converts from pixel dimensions to physical ones.
-            a = (x./c.screen.xpixels-0.5)*c.screen.width;
-            b = -(y./c.screen.ypixels-0.5)*c.screen.height;
-        end
-        
-        function [a,b] = physical2Pixel(c,x,y)
-            a = c.screen.xpixels.*(0.5+x./c.screen.width);
-            b = c.screen.ypixels.*(0.5-y./c.screen.height);
-        end
-        
-        function [fr,rem] = ms2frames(c,ms,rounded)
-            %Convert a duration in msec to frames.
-            %If rounded is true, fr is an integer, with the remainder
-            %(in frames) returned as rem.
-            if nargin<3, rounded=true;end
-            fr = ms.*c.screen.frameRate/1000;
-            if rounded
-                inFr = round(fr);
-                rem = fr-inFr;
-                fr = inFr;
-            end
-        end
-        
-        function ms = frames2ms(c,frames)
-            ms = frames*(1000/c.screen.frameRate);
-        end
-        
-        %% GUI Functions
-        function writeToFeed(c,message)
-            if c.guiOn
-                c.gui.writeToFeed(message);
-            else
-                message=horzcat('\n',num2str(c.trial), ': ', message, '\n');
-                fprintf(message);
-            end
-        end
-        
-        function collectFrameDrops(c)
-            framedrop=strcmpi(c.log.parms,'frameDrop');
-            frames=sum(framedrop)-c.lastFrameDrop;
-            if frames>=1
-                percent=round(frames/c.frame*100);
-                c.writeToFeed(['Missed Frames: ' num2str(frames) ', ' num2str(percent) '%%'])
-                c.lastFrameDrop=c.lastFrameDrop+frames;
-            end
-        end
-        
-    end
-    
-    
-    methods (Access=public)
-        
-        %% Keyboard handling routines(protected). Basically light wrappers
-        % around the PTB core functions
-        function KbQueueCreate(c,device)
-            if nargin>1
-                c.keyDeviceIndex = device;
-            end
-            keyList = zeros(1,256);
-            keyList(c.allKeyStrokes) = 1;
-            KbQueueCreate(c.keyDeviceIndex,keyList);
-        end
-        
-        function KbQueueStart(c)
-            KbQueueStart(c.keyDeviceIndex);
-        end
-        
-        
-        
-    end
-    
-    methods (Access=private)
-        
-        function KbQueueStop(c)
-            KbQueueStop(c.keyDeviceIndex);
-        end
-        
-        function KbQueueCheck(c)
-            [pressed, firstPress, firstRelease, lastPress, lastRelease]= KbQueueCheck(c.keyDeviceIndex);%#ok<ASGLU>
-            if pressed
-                % Some key was pressed, pass it to the plugin that wants
-                % it.
-                %                 firstRelease(out)=[]; not using right now
-                %                 lastPress(out) =[];
-                %                 lastRelease(out)=[];
-                ks = find(firstPress);
-                for k=ks
-                    ix = find(c.allKeyStrokes==k);% should be only one.
-                    if length(ix) >1;error(['More than one plugin (or derived class) is listening to  ' KbName(k) '??']);end
-                    % Call the keyboard member function in the relevant
-                    % class
-                    c.keyHandlers{ix}.keyboard(KbName(k),firstPress(k));
-                end
-            end
-        end
-        
-        
-        %% PTB Imaging Pipeline Setup
-        function PsychImaging(c)
-            InitializeMatlabOpenGL;
-            AssertOpenGL;
-            
-            
-            c.setupScreen;
-            
-            PsychImaging('PrepareConfiguration');
-            % 32 bit frame buffer values
-            PsychImaging('AddTask', 'General', 'FloatingPoint32Bit');
-            % Unrestricted color range
-            PsychImaging('AddTask', 'General', 'NormalizedHighresColorRange');
-            
-            switch upper(c.screen.colorMode)
-                case 'XYL'
-                    % Use builtin xyYToXYZ() plugin for xyY -> XYZ conversion:
-                    PsychImaging('AddTask', 'AllViews', 'DisplayColorCorrection', 'xyYToXYZ');
-                    % Use builtin SensorToPrimary() plugin:
-                    PsychImaging('AddTask', 'AllViews', 'DisplayColorCorrection', 'SensorToPrimary');
-                    % Check color validity
-                    PsychImaging('AddTask', 'AllViews', 'DisplayColorCorrection', 'CheckOnly');
-                    
-                    cal = LoadCalFile('PTB3TestCal');
-                    load T_xyz1931
-                    T_xyz1931 = 683*T_xyz1931; %#ok<NODEF>
-                    cal = SetSensorColorSpace(cal,T_xyz1931,S_xyz1931);
-                    cal = SetGammaMethod(cal,0);
-                    
-                case 'RGB'
-                    cal = []; %Placeholder. Nothing implemented.
-            end
-            
-            
-            % if bitspp
-            %                PsychImaging('AddTask', 'General', 'EnableBits++Mono++OutputWithOverlay');
-            PsychImaging('AddTask','General','UseFastOffscreenWindows');
-            
-            c.window = PsychImaging('OpenWindow',c.screen.number, c.screen.color.background,[c.screen.xorigin c.screen.yorigin c.screen.xorigin+c.screen.xpixels c.screen.yorigin+c.screen.ypixels],[],[],[],[],kPsychNeedFastOffscreenWindows);
-            switch upper(c.screen.colorMode)
-                case 'XYL'
-                    PsychColorCorrection('SetSensorToPrimary', c.window, cal);
-                    %                     PsychColorCorrection('SetSensorToPrimary',c.mirror,cal);
-                case 'RGB'
-                    Screen(c.window,'BlendFunction',GL_SRC_ALPHA, GL_ONE_MINUS_SRC_ALPHA);
-            end
-            
-            
-            if any(strcmpi(c.plugins,'gui'))%if gui is added
-                
-                guiScreen = setdiff(Screen('screens'),[c.screen.number 0]);
-                if isempty(guiScreen)
-                    %                    error('You need two screens to show a gui...');
-                    guiScreen = 0;
-                    guiRect = [800 0 1600 600];
-                    
-                else
-                    guiRect  = Screen('GlobalRect',guiScreen);
-                    %                 if ~isempty(.screen.xorigin)
-                    %                     guiRect(1) =o.screen.xorigin;
-                    %                 end
-                    %                 if ~isempty(o.screen.yorigin)
-                    %                     guiRect(2) =o.screen.yorigin;
-                    %                 end
-                    %                 if ~isempty(o.screen.xpixels)
-                    %                     guiRect(3) =guiRect(1)+ o.screen.xpixels;
-                    %                 end
-                    %                 if ~isempty(o.screen.ypixels)
-                    %                     guiRect(4) =guiRect(2)+ o.screen.ypixels;
-                    %                 end
-                end
-                if isempty(c.mirrorPixels)
-                    c.mirrorPixels=Screen('Rect',guiScreen);
-                end
-                c.guiWindow  = PsychImaging('OpenWindow',guiScreen,c.screen.color.background,guiRect);
-                
-                % TODO should this be separate for the mirrorWindow?
-                switch upper(c.screen.colorMode)
-                    case 'XYL'
-                        PsychColorCorrection('SetSensorToPrimary', c.guiWindow, cal);
-                        
-                    case 'RGB'
-                        Screen(c.guiWindow,'BlendFunction',GL_SRC_ALPHA, GL_ONE_MINUS_SRC_ALPHA);
-                end
-            end
-            
-            
-            
-            
-        end
-        
-        
-        
-    end
-    
-    
-    
-    methods (Static)
-        function v = clockTime
-            v = GetSecs*1000;
-        end
-    end
-    
-    methods
-        function report(c)
-            plgns = fieldnames(c.profile);
-            for i=1:numel(plgns)
-                figure('Name',plgns{i});
-                
-                items = fieldnames(c.profile.(plgns{i}));
-                items(strcmpi(items,'cntr'))=[];
-                nPlots = numel(items);
-                nPerRow = ceil(sqrt(nPlots));
-                
-                for j=1:nPlots
-                    subplot(nPerRow,nPerRow,j);
-                    vals = c.profile.(plgns{i}).(items{j});
-                    hist(vals,100);
-                    xlabel 'Time (ms)'; ylabel '#'
-                    title(horzcat(items{j},'; Median = ', num2str(round(nanmedian(vals),2))));
-                end
-            end
-        end
-        
-        function addProfile(c,what,name,duration)
-            BLOCKSIZE = 1500;
-            c.profile.(name).cntr = c.profile.(name).cntr+1;
-            thisCntr = c.profile.(name).cntr;
-            if thisCntr > numel(c.profile.(name).(what))
-                c.profile.(name).(what) = [c.profile.(name).(what) nan(1,BLOCKSIZE)];
-            end
-            c.profile.(name).(what)(thisCntr) =  duration;
-        end
-        
-        function tic(c)
-            c.ticTime = GetSecs*1000;
-        end
-        
-        function elapsed = toc(c)
-            elapsed = GetSecs*1000 - c.ticTime;
-        end
-    end
-    
+% Command and Intelligence Center for Neurostim using PsychToolBox.
+% See demos directory for examples
+%  BK, AM, TK, 2015
+classdef cic < neurostim.plugin
+    %% Events
+    % All communication with plugins is through events. CIC generates events
+    % to notify plugins (which includes stimuli) about the current stage of
+    % the experiment. Plugins tell CIC that they want to listen to a subset
+    % of all events (plugin.listenToEvent()), and plugins have the code to
+    % respond to the events (plugin.events()).
+    % Note that plugins are completely free to do what they want in the
+    % event handlers. For stimuli, however, each event is first processed
+    % by the base @stimulus class and only then passed to the derived
+    % class. This helps neurostim to generate consistent behavior.
+    events
+        
+        %% Experiment Flow
+        % Events to which the @stimulus class responds (internal)
+        BASEBEFOREEXPERIMENT;
+        BASEAFTEREXPERIMENT;
+        BASEBEFORETRIAL;
+        BASEAFTERTRIAL;
+        BASEBEFOREFRAME;
+        BASEAFTERFRAME;
+        
+        
+        FIRSTFRAME;
+        GIVEREWARD;
+        
+    end
+    
+    %% Constants
+    properties (Constant)
+        PROFILE@logical = false; % Using a const to allow JIT to compile away profiler code
+        SETUP   = 0;
+        RUNNING = 1;
+        POST    = 2;
+    end
+    
+    %% Public properties
+    % These can be set in a script by a user to setup the
+    % experiment
+    properties (GetAccess=public, SetAccess =public)
+        mirrorPixels@double   = []; % Window coordinates.[left top width height].
+        
+        dirs                    = struct('root','',...
+            'output','')  % Output is the directory where files will be written
+        subjectNr@double        = [];
+        paradigm@char           = 'test';
+        clear@double            = 1;   % Clear backbuffer after each swap. double not logical
+        
+        keyDeviceIndex          = []; % Use the first device by default
+                
+        screen                  = struct('xpixels',[],'ypixels',[],'xorigin',0,'yorigin',0,...
+            'width',[],'height',[],...
+            'color',struct('text',[1 1 1],...
+            'background',[1/3 1/3 5]),...
+            'colorMode','xyL',...
+            'frameRate',60,'number',[],'viewDist',[]);    %screen-related parameters.
+           
+        flipTime;   % storing the frame flip time.
+        getFlipTime@logical = false; %flag to notify whether to get the frame flip time.
+        requiredSlack = 0;  % required slack time in frame loop (stops all plugins after this time has passed)
+        
+        guiFlipEvery=[]; % if gui is on, and there are different framerates: set to 2+
+        guiOn@logical=false; %flag. Is GUI on?
+        mirror =[]; % The experimenters copy
+        ticTime = -Inf;
+        jitterList              = struct('plugin',[],'prop',[],'prms',[],'dist',[],'bounds',[],'size',[]);
+    end
+    
+    %% Protected properties.
+    % These are set internally
+    properties (GetAccess=public, SetAccess =protected)
+        %% Program Flow
+        window =[]; % The PTB window
+        
+        stage@double;
+        flags = struct('trial',true,'experiment',true,'block',true); % Flow flags
+        
+        frame = 0;      % Current frame
+        cursorVisible = false; % Set it through c.cursor =
+        
+        %% Internal lists to keep track of stimuli, , and blocks.
+        stimuli;    % Cell array of char with stimulus names.
+        blocks@neurostim.block;     % Struct array with .nrRepeats .randomization .conditions
+        blockFlow;
+        plugins;    % Cell array of char with names of plugins.
+        responseKeys; % Map of keys to actions.
+        
+        %% Logging and Saving
+        startTime@double    = 0; % The time when the experiment started running
+        stopTime = [];
+        frameStart = 0;
+        frameDeadline;
+        %data@sib;
+        
+        %% Profiling information.
+        
+        %% Keyboard interaction
+        allKeyStrokes          = []; % PTB numbers for each key that is handled.
+        allKeyHelp             = {}; % Help info for key
+%         keyDeviceIndex          = []; % Use the first device by default
+        keyHandlers             = {}; % Handles for the plugins that handle the keys.
+        
+        
+        pluginOrder = {};
+        EscPressedTime;
+        lastFrameDrop=1;
+        propsToInform={'file','paradigm','startTimeStr','blockName','nrConditions','trial/nrTrials','trial/fullNrTrials'};
+        
+        profile=struct('cic',struct('FRAMELOOP',[],'FLIPTIME',[],'cntr',0));
+        
+        guiWindow;
+        
+    end
+    
+    %% Dependent Properties
+    % Calculated on the fly
+    properties (Dependent)
+        nrStimuli;      % The number of stimuli currently in CIC
+        nrConditions;   % The number of conditions in this experiment
+        nrTrials;       % The number of trials in this experiment (TODO: currently, this is actually the number of trials for the current BLOCK)
+        center;         % Where is the center of the display window.
+        file;           % Target file name
+        fullFile;       % Target file name including path
+        subject@char;   % Subject
+        startTimeStr@char;  % Start time as a HH:MM:SS string
+        cursor;         % Cursor 'none','arrow'; see ShowCursor
+        conditionName;  % The name of the current condition.
+        blockName;      % Name of the current block
+        defaultPluginOrder;
+        trialTime;      % Time elapsed (ms) since the start of the trial
+        fullNrTrials;   % Number of trials total (all blocks)
+        nrJittered;     % Number of jittered parameters
+        
+    end
+    
+    %% Public methods
+    % set and get methods for dependent properties
+    methods
+        function v=get.fullNrTrials(c)
+            v= sum([c.blocks.nrTrials]);
+        end
+        
+        function v= get.nrStimuli(c)
+            v= length(c.stimuli);
+        end
+        function v= get.nrTrials(c)
+            if c.block
+                v= c.blocks(c.block).nrTrials;
+            else
+                v=0;
+            end
+        end
+        function v= get.nrConditions(c)
+            v = sum([c.blocks.nrConditions]);
+        end
+        function v= get.nrJittered(c)
+            if isempty(c.jitterList(1).plugin)
+                v = 0;
+            else
+                v = numel(c.jitterList);
+            end
+        end
+        function v = get.center(c)
+            [x,y] = RectCenter([0 0 c.screen.xpixels c.screen.ypixels]);
+            v=[x y];
+        end
+        function v= get.startTimeStr(c)
+            v = datestr(c.startTime,'HH:MM:SS');
+        end
+        function v = get.file(c)
+            v = [c.subject '.' c.paradigm '.' datestr(c.startTime,'HHMMSS') ];
+        end
+        function v = get.fullFile(c)
+            v = fullfile(c.dirs.output,datestr(c.startTime,'YYYY/mm/DD'),c.file);
+        end
+        function v=get.subject(c)
+            if length(c.subjectNr)>1
+                % Initials stored as ASCII codes
+                v = char(c.subjectNr);
+            else
+                % True subject numbers
+                v= num2str(c.subjectNr);
+            end
+        end
+        
+        function v = get.conditionName(c)
+            v = c.blocks(c.block).conditionName;
+        end
+        
+        function v = get.blockName(c)
+            v = c.blocks(c.block).name;
+        end
+        
+        function set.subject(c,value)
+            if ischar(value)
+                asDouble = str2double(value);
+                if isnan(asDouble)
+                    % Someone using initials
+                    c.subjectNr = double(value);
+                else
+                    c.subjectNr = asDouble;
+                end
+            else
+                c.subjectNr = value;
+            end
+        end
+        
+        % Allow thngs like c.('lldots.X')
+        function v = getProp(c,prop)
+            ix = strfind(prop,'.');
+            if isempty(ix)
+                v =c.(prop);
+            else
+                o= getProp(c,prop(1:ix-1));
+                v= o.(prop(ix+1:end));
+            end
+        end
+        
+        
+        function set.cursor(c,value)
+            if ischar(value) && strcmpi(value,'none')
+                value = -1;
+            end
+            if value==-1  % neurostim convention -1 or 'none'
+                HideCursor(c.window);
+                c.cursorVisible = false;
+            else
+                ShowCursor(value,c.window);
+                c.cursorVisible = true;
+            end
+        end
+        
+        function setupScreen(c,value)
+            if isempty(c.screen.number)
+                value.number = max(Screen('screens',1));
+            end
+            
+            windowPixels = Screen('Rect',c.screen.number); % Full screen
+            if ~isfield(c.screen,'xpixels') || isempty(c.screen.xpixels)
+                c.screen.xpixels  = windowPixels(3)-windowPixels(1); % Width in pixels
+            end
+            if ~isfield(c.screen,'ypixels') || isempty(c.screen.ypixels)
+                c.screen.ypixels  = windowPixels(4)-windowPixels(2); % Height in pixels
+            end
+            
+            screenPixels = Screen('GlobalRect',c.screen.number); % Full screen
+            if ~isfield(c.screen,'xorigin') || isempty(c.screen.xorigin)
+                c.screen.xorigin = screenPixels(1);
+            end
+            if ~isfield(c.screen,'yorigin') || isempty(c.screen.yorigin)
+                c.screen.yorigin = screenPixels(2);
+            end
+            
+            if ~isfield(c.screen,'width') || isempty(c.screen.width)
+                % Assuming code is in pixels
+                c.screen.width = c.screen.xpixels;
+            end
+            if ~isfield(c.screen,'height') || isempty(c.screen.height)
+                % Assuming code is in pixels
+                c.screen.height = c.screen.ypixels;
+            end
+            if ~isequal(round(c.screen.xpixels/c.screen.ypixels,2),round(c.screen.width/c.screen.height,2))
+                warning('Physical aspect ratio and Pixel aspect ration are  not the same...');
+            end
+        end
+        
+        function v=get.defaultPluginOrder(c)
+            v = [fliplr(c.stimuli) fliplr(c.plugins)];
+        end
+        
+        function v= get.trialTime(c)
+            v = (c.frame-1)*1000/c.screen.frameRate;
+        end
+        
+    end
+    
+    methods (Access=private)
+        function checkFrameRate(c)
+            
+            if isempty(c.screen.frameRate)
+                error('frameRate not specified');
+            end
+            
+            frInterval = Screen('GetFlipInterval',c.window)*1000;
+            percError = abs(frInterval-(1000/c.screen.frameRate))/frInterval*100;
+            if percError > 5
+                error('Actual frame rate doesn''t match the requested rate');
+            else
+                c.screen.frameRate = 1000/frInterval;
+            end
+            
+            if ~isempty(c.pluginsByClass('gui'))
+                frInterval=Screen('GetFlipInterval',c.guiWindow)*1000;
+                if isempty(c.guiFlipEvery)
+                    c.guiFlipEvery=ceil(frInterval*0.95/(1000/c.screen.frameRate));
+                elseif c.guiFlipEvery<ceil(frInterval*0.95/(1000/c.screen.frameRate));
+                    error('GUI flip interval is too small; this will cause frame drops in experimental window.')
+                end
+            end
+        end
+        
+        function createEventListeners(c)
+            % creates all Event Listeners
+            if isempty(c.pluginOrder)
+                c.pluginOrder = c.defaultPluginOrder;
+            end
+            for a = 1:numel(c.pluginOrder)
+                o = c.(c.pluginOrder{a});
+                
+                for i=1:length(o.evts)
+                    if isa(o,'neurostim.plugin')
+                        % base events allow housekeeping before events
+                        % trigger, but giveReward and firstFrame do not require a
+                        % baseEvent.
+                        if strcmpi(o.evts{i},'GIVEREWARD')
+                            h=@(c,evt)(o.giveReward(o.cic,evt));
+                        elseif strcmpi(o.evts{i},'FIRSTFRAME')
+                            h=@(c,evt)(o.firstFrame(o.cic,evt));
+                        else
+                            addlistener(c,['BASE' o.evts{i}],@o.baseEvents);
+                            switch upper(o.evts{i})
+                                case 'BEFOREEXPERIMENT'
+                                    h= @(c,evt)(o.beforeExperiment(o.cic,evt));
+                                case 'BEFORETRIAL'
+                                    h= @(c,evt)(o.beforeTrial(o.cic,evt));
+                                case 'BEFOREFRAME'
+                                    h= @(c,evt)(o.beforeFrame(o.cic,evt));
+                                case 'AFTERFRAME'
+                                    h= @(c,evt)(o.afterFrame(o.cic,evt));
+                                case 'AFTERTRIAL'
+                                    h= @(c,evt)(o.afterTrial(o.cic,evt));
+                                case 'AFTEREXPERIMENT'
+                                    h= @(c,evt)(o.afterExperiment(o.cic,evt));
+                            end
+                        end
+                        % Install a listener in the derived class so that it
+                        % can respond to notify calls in the base class
+                        addlistener(o,o.evts{i},h);
+                    end
+                end
+            end
+        end
+        
+        function out=collectPropMessage(c)
+            out='\n======================\n';
+            for i=1:numel(c.propsToInform)
+                str=strsplit(c.propsToInform{i},'/');
+                for j=1:numel(str)
+                    tmp = getProp(c,str{j}); % getProp allows calls like c.(stim.value)
+                    if isnumeric(tmp)
+                        tmp = num2str(tmp);
+                    elseif islogical(tmp)
+                        if (tmp);tmp = 'true';else tmp='false';end
+                    end
+                    if numel(str)>1
+                        if j==1
+                            out=[out c.propsToInform{i} ': ' tmp]; %#ok<AGROW>
+                        else
+                            out=[out '/' tmp];%#ok<AGROW>
+                        end
+                    else
+                        out = [out c.propsToInform{i} ': ' tmp]; %#ok<AGROW>
+                    end
+                end
+                out=[out '\n']; %#ok<AGROW>
+            end
+        end
+    end
+    
+    
+    methods (Access=public)
+        % Constructor.
+        function c= cic
+            
+            %Check MATLAB version. Warn if using an older version.
+            ver = version('-release');
+            v=regexp(ver,'(?<year>\d+)(?<release>\w)','names');
+            if ~((str2double(v.year) > 2015) || (str2double(v.year) == 2015 && f.release == 'b'))
+                warning(['The installed version of MATLAB (' ver ') is relatively slow. Consider updating to 2015b or later for better performance (e.g. fewer frame-drops).']);
+            end
+            
+            c = c@neurostim.plugin([],'cic');
+            % Some very basic PTB settings that are enforced for all
+            KbName('UnifyKeyNames'); % Same key names across OS.
+            c.cursor = 'none';
+            c.stage  = neurostim.cic.SETUP;
+            % Initialize empty
+            c.startTime     = now;
+            c.stimuli       = {};
+            c.plugins       = {};
+            c.cic           = c; % Need a reference to self to match plugins. This makes the use of functions much easier (see plugin.m)
+            
+            % The root directory is the directory that contains the
+            % +neurostim folder.
+            c.dirs.root     = strrep(fileparts(mfilename('fullpath')),'+neurostim','');
+            c.dirs.output   = getenv('TEMP');
+            
+            % Setup the keyboard handling
+            c.responseKeys  = neurostim.map;
+            c.allKeyStrokes = [];
+            c.allKeyHelp  = {};
+            % Keys handled by CIC
+            c.addKey('ESCAPE',@keyboardResponse,'Quit');
+            c.addKey('n',@keyboardResponse,'Next Trial');
+            
+            
+            
+            c.addProperty('frameDrop',[],'SetAccess','protected');
+            
+            c.addProperty('trialStartTime',[],'SetAccess','protected');
+            c.addProperty('trialStopTime',[],'SetAccess','protected');
+            c.addProperty('condition',[],'SetAccess','protected');
+            c.addProperty('block',0,'SetAccess','protected');
+            c.addProperty('blockTrial',0,'SetAccess','protected');
+            c.addProperty('trial',0,'SetAccess','protected');
+            c.addProperty('expScript',[],'SetAccess','protected');
+            c.addProperty('iti',1000,'validate',@double); %inter-trial interval (ms)
+            c.addProperty('trialDuration',1000,'validate',@double); % duration (ms)
+            
+            % Generate default output files
+            neurostim.plugins.output(c);
+            
+        end
+        
+        
+        function versionTracker(c,silent,push) %#ok<INUSD>
+            % Git Tracking Interface
+            %
+            % The idea:
+            % A laboratory forks the GitHub repo to add their own experiments
+            % in the experiments folder.  These additions are only tracked in the
+            % forked repo, so the central code maintainer does not have to be bothered
+            % by it. The new laboratory can still contribute to the core code, by
+            % making changes and then sending pull requests.
+            %
+            % The goal of the gitTracker is to log the state of the entire repo
+            % for a particular laboratory at the time an experiment is run. It checks
+            % whether there are any uncommitted changes, and asks/forces them to be
+            % committed before the experiment runs. The hash corresponding to the final
+            % commit is stored in the data file such that the complete code state can
+            % easily be reproduced later.
+            %
+            % BK  - Apr 2016
+            if nargin<3
+                push =false;
+                if nargin <2
+                    silent = false;
+                end
+            end
+            
+            if ~exist('git.m','file')
+                error('The gitTracker class depends on a wrapper for git that you can get from github.com/manur/MATLAB-git');
+            end
+            
+            [status] = system('git --version');
+            if status~=0
+                error('versionTracker requires git. Please install it first.');
+            end
+            
+            [txt] = git('status --porcelain');
+            changes = regexp([txt 10],'[ \t]*[\w!?]{1,2}[ \t]+(?<mods>[\w\d /\\\.\+]+)[ \t]*\n','names');
+            nrMods= numel(changes);
+            if nrMods>0
+                disp([num2str(nrMods) ' files have changed (or need to be added). These have to be committed before running this experiment']);
+                changes.mods;
+                if silent
+                    msg = ['Silent commit  (' getenv('USER') ' before experiment ' datestr(now,'yyyy/mm/dd HH:MM:SS')];
+                else
+                    msg = input('Code has changed. Please provide a commit message','s');
+                end
+                [txt,status]=  git(['commit -a -m ''' msg ' ('  getenv('USER') ' ) ''']);
+                if status >0
+                    disp(txt);
+                    error('File commit failed.');
+                end
+            end
+            
+            %% now read the commit id
+            txt = git('show -s');
+            hash = regexp(txt,'commit (?<id>[\w]+)\n','names');
+            c.addProperty('githash',hash.id);
+            [~,ptb] =PsychtoolboxVersion;
+            c.addProperty('PTBVersion',ptb);
+        end
+        function addScript(c,when, fun,keys)
+            % It may sometimes be more convenient to specify a function m-file
+            % as the basic control script (rather than write a plugin that does
+            % the same).
+            % when = when should this script be run
+            % fun = function handle to the script. The script will be called
+            % with cic as its sole argument.
+            if nargin <4
+                keys = {};
+            end
+            if ismember('eScript',c.plugins)
+                plg = c.eScript;
+            else
+                plg = neurostim.plugins.eScript(c);
+                
+            end
+            plg.addScript(when,fun,keys);
+        end
+        
+        
+        function keyboardResponse(c,key)
+            %             CIC Responses to keystrokes.
+            %             q = quit experiment
+            switch (key)
+                case 'q'
+                    c.flags.experiment = false;
+                    c.flags.trial = false;
+                case 'n'
+                    c.flags.trial = false;
+                case 'ESCAPE'
+                    if c.EscPressedTime+1>GetSecs
+                        c.flags.experiment = false;
+                        c.flags.trial = false;
+                    else
+                        c.EscPressedTime=GetSecs;
+                    end
+                otherwise
+                    %This used to contain code for handling actions from
+                    %addResponse() - no longer used I believe.
+            end
+        end
+        
+        function [x,y,buttons] = getMouse(c)
+            [x,y,buttons] = GetMouse(c.window);
+            [x,y] = c.pixel2Physical(x,y);
+        end
+        
+        
+        function glScreenSetup(c,window)
+            Screen('glLoadIdentity', window);
+            Screen('glTranslate', window,c.screen.xpixels/2,c.screen.ypixels/2);
+            Screen('glScale', window,c.screen.xpixels/c.screen.width, -c.screen.ypixels/c.screen.height);
+            
+        end
+        
+        
+        function restoreTextPrefs(c)
+            
+            defaultfont = Screen('Preference','DefaultFontName');
+            defaultsize = Screen('Preference','DefaultFontSize');
+            defaultstyle = Screen('Preference','DefaultFontStyle');
+            Screen('TextFont', c.window, defaultfont);
+            Screen('TextSize', c.window, defaultsize);
+            Screen('TextStyle', c.window, defaultstyle);
+            
+        end
+        
+        
+        
+        
+        
+        function pluginOrder = order(c,varargin)
+            % pluginOrder = c.order([plugin1] [,plugin2] [,...])
+            % Returns pluginOrder when no input is given.
+            % Inputs: lists name of plugins in the order they are requested
+            % to be executed in.
+            if isempty(c.pluginOrder)
+                c.pluginOrder = c.defaultPluginOrder;
+            end
+            
+            if nargin>1
+                if iscellstr(varargin)
+                    a = varargin;
+                else
+                    for j = 1:nargin-1
+                        a{j} = varargin{j}.name; %#ok<AGROW>
+                    end
+                end
+                [~,indpos]=ismember(c.pluginOrder,a);
+                reorder=c.pluginOrder(logical(indpos));
+                [~,i]=sort(indpos(indpos>0));
+                reorder=fliplr(reorder(i));
+                neworder=cell(size(c.pluginOrder));
+                neworder(~indpos)=c.pluginOrder(~indpos);
+                neworder(logical(indpos))=reorder;
+                c.pluginOrder=neworder;
+            end
+            
+            if ~strcmp(c.pluginOrder(1),'gui') && any(strcmp(c.pluginOrder,'gui'))
+                c.pluginOrder = ['gui' c.pluginOrder(~strcmp(c.pluginOrder,'gui'))];
+            end
+            if numel(c.pluginOrder)<numel(c.defaultPluginOrder)
+                b=ismember(c.defaultPluginOrder,c.pluginOrder);
+                index=find(~b);
+                c.pluginOrder=[c.pluginOrder(1:index-1) c.defaultPluginOrder(index) c.pluginOrder(index:end)];
+            end
+            pluginOrder = c.pluginOrder;
+        end
+        
+        function plgs = pluginsByClass(c,classType)
+            %Return pointers to all active plugins of the specified class type.
+            ind=1; plgs = [];
+            for i=1:numel(c.plugins)
+                thisPlg = c.(c.plugins{i});
+                if isa(thisPlg,horzcat('neurostim.plugins.',lower(classType)));
+                    plgs{ind} = thisPlg;
+                    ind=ind+1;
+                end
+            end
+        end
+        
+        function disp(c)
+            % Provide basic information about the CIC
+            disp(char(['CIC. Started at ' datestr(c.startTime,'HH:MM:SS') ],...
+                ['Stimuli:' num2str(c.nrStimuli) ' Conditions:' num2str(c.nrConditions) ' Trials:' num2str(c.nrTrials) ]));
+        end
+        
+        function endTrial(c)
+            % Move to the next trial asap.
+            c.flags.trial =false;
+        end
+        
+        function o = add(c,o)
+            % Add a plugin.
+            if ~isa(o,'neurostim.plugin')
+                error('Only plugin derived classes can be added to CIC');
+            end
+            
+            % Add to the appropriate list
+            if isa(o,'neurostim.stimulus')
+                nm   = 'stimuli';
+            else
+                nm = 'plugins';
+            end
+            
+            if ismember(o.name,c.(nm))
+                warning(['This name (' o.name ') already exists in CIC. Updating...']);
+                % Update existing
+            elseif  isprop(c,o.name)
+                error(['Please use a different name for your stimulus. ' o.name ' is reserved'])
+            else
+                h = c.addprop(o.name); % Make it a dynamic property
+                c.(o.name) = o;
+                h.SetObservable = false; % No events
+                c.(nm) = cat(2,c.(nm),o.name);
+                % Set a pointer to CIC in the plugin
+                o.cic = c;
+                if strcmp(nm,'plugins') && c.PROFILE
+                    c.profile.(o.name)=struct('BEFORETRIAL',[],'AFTERTRIAL',[],'BEFOREFRAME',[],'AFTERFRAME',[],'cntr',0);
+                end
+            end
+            
+            % Call the keystroke function
+            for i=1:length(o.keyStrokes)
+                addKeyStroke(c,o.keyStrokes{i},o.keyHelp{i},o);
+            end
+            
+        end
+        
+        function jitter(c,plugin,prop,prms,varargin)
+            %jitter(c,plgin,prop,prms,varargin)
+            %
+            %Randomize a plugin's property value from trial-to-trial.
+            %A value is drawn from a specified probability distribution at
+            %the start of each trial. Default: uniform distribution with
+            %lower and upper bounds as prms(1) and prms(2).
+            %
+            %The work is done by Matlab's random/cdf/icdf functions and all
+            %distributions supported therein are available.
+            %
+            %Required arguments:
+            %'plugin'           - the name of the plugin instance that owns the property
+            %'prop'             - the name of the property to be randomized
+            %'prms'             - 1xN vector of parameters for the N-parameter pdf (see RANDOM)
+            %
+            %Optional param/value pairs:
+            %'distribution'     - the name of a built-in pdf [default = 'uniform'], or a handle to a custom function, f(prms) (all parameters except 'prms' are ignored for custom functions)
+            %'bounds'           - 2-element vector specifying lower and upper bounds to truncate the distribution (default = [], i.e., unbounded). Bounds cannot be Inf.
+            %'size'             - 2-element vector, [m,n], specifying the size of the output (i.e. number of samples). Behaves as for "sz" in Matlab's ones() and zeros()
+            %'cancel'           - [false] Turn off a previously applied jitter. The property will retain its most recent value.
+            %
+            %Examples:
+            %               1) Randomize the Y-coordinate of the 'fix' stimulus between -5 and 5.
+            %                  jitter(c,'fix','Y',[-5,5]);
+            %
+            %               2) Draw from Gaussian with [mean,sd] = [0,4], but accept only values within +/- 5 (i.e., truncated Gaussian)
+            %                  jitter(c,'fix','Y',[0,4],'distribution','normal','bounds',[-5 5]);
+            %
+            %   See also RANDOM.
+            
+            p = inputParser;
+            p.addRequired('plugin');
+            p.addRequired('prop');
+            p.addRequired('prms');
+            p.addParameter('distribution','uniform');
+            p.addParameter('bounds',[], @(x) isempty(x) || (numel(x)==2 && ~any(isinf(x)) && diff(x) > 0));
+            p.addParameter('size',1);
+            p.addParameter('cancel',false);
+            p.parse(plugin,prop,prms,varargin{:});
+            p=p.Results;
+            
+            %Check whether this property is already in the list
+            ind = find(arrayfun(@(x) strcmpi(x.plugin,p.plugin) & strcmpi(x.prop,p.prop),c.jitterList));
+            
+            if ~p.cancel
+                %Add/modify the item
+                if isempty(ind)
+                    %New jittered prop, so add it
+                    ind = c.nrJittered + 1;
+                end
+                c.jitterList(ind).plugin = p.plugin;
+                c.jitterList(ind).prop = p.prop;
+                c.jitterList(ind).prms = p.prms;
+                c.jitterList(ind).dist = p.distribution;
+                c.jitterList(ind).bounds = p.bounds;
+                c.jitterList(ind).size = p.size;
+            else
+                %Request to cancel an existing jitter. Oblige.
+                if isempty(ind)
+                    error(hozcat('The property ', p.prop,' of plugin ',p.plugin, 'cannot be cancelled. No previous instance.'));
+                end
+                if c.nrJittered ~= 1
+                    %Remove the item
+                    c.jitterList(ind) = [];
+                else
+                    %None left. Re-initialize empty structure
+                    c.jitterList = struct('plugin',[],'prop',[],'prms',[],'dist',[],'bounds',[],'size',[]);
+                end
+            end
+        end
+        
+        %% -- Specify conditions -- %%
+        function setupExperiment(c,varargin)
+            % setupExperiment(c,block1,...blockEnd,'input',...)
+            % Creates an experimental session
+            % Inputs:
+            % blocks - input blocks directly created from block('name')
+            % 'randomization' - 'SEQUENTIAL' or 'RANDOMWITHOUTREPLACEMENT'
+            % 'nrRepeats' - number of repeats total
+            % 'weights' - weighting of blocks
+            p=inputParser;
+            p.addParameter('randomization','SEQUENTIAL',@(x)any(strcmpi(x,{'SEQUENTIAL','RANDOMWITHOUTREPLACEMENT'})));
+            p.addParameter('nrRepeats',1,@isnumeric);
+            p.addParameter('weights',[],@isnumeric);
+            
+            %% First create the blocks and blockFlow
+            isblock = cellfun(@(x) isa(x,'neurostim.block'),varargin);
+            if any(isblock)
+                % Store the blocks
+                c.blocks = [varargin{isblock}];
+            else
+                % No blocks specified. Create a fake block (single
+                % condition; mainly for testing purposes)
+                fac= neurostim.factorial('dummy',1);
+                fac.fac1.cic.trialDuration = c.trialDuration;
+                c.blocks = neurostim.block('dummy',fac);
+            end
+            args = varargin(~isblock);
+            parse(p,args{:});
+            if isempty(p.Results.weights)
+                c.blockFlow.weights = ones(size(c.blocks));
+            else
+                c.blockFlow.weights = p.Results.weights;
+            end
+            c.blockFlow.nrRepeats = p.Results.nrRepeats;
+            c.blockFlow.randomization = p.Results.randomization;
+            c.blockFlow.list =neurostim.utils.repeat((1:numel(c.blocks)),c.blockFlow.weights);
+            switch(c.blockFlow.randomization)
+                case 'SEQUENTIAL'
+                    %c.blockFlow.list
+                case 'RANDOMWITHREPLACEMENT'
+                    c.blockFlow.list =Shuffle(c.blockFlow.list);
+                case 'RANDOMWITHOUTREPLACEMENT'
+                    c.blockFlow.list=datasample(c.blockFlow.list,numel(c.blockFlow.list));
+            end
+            %% Then let each block set itself up
+            for blk = c.blocks
+                setupExperiment(blk);
+            end
+        end
+        
+        function beforeTrial(c)
+            
+            %Apply any jitter/randomization of property values (done before
+            %factorial in case design contains functions/dynamic properties that depend on the jittered prop)
+            jitterProps(c);
+            
+            %Which condition should we run?
+            c.condition = c.blocks(c.block).conditionIx; %used only for logging purposes
+            
+            %Retrieve the plugin/parameter/value specs for the current condition
+            specs = c.blocks(c.block).condition;
+            nrParms = length(specs)/3;
+            for p =1:nrParms
+                plgName =specs{3*(p-1)+1};
+                varName = specs{3*(p-1)+2};
+                value   = specs{3*(p-1)+3};
+                c.(plgName).(varName) = value;
+            end
+            if ~c.guiOn
+                message=collectPropMessage(c);
+                c.writeToFeed(message);
+            end
+        end
+        
+        
+        function afterTrial(c)
+            c.collectFrameDrops;
+        end
+        
+        function jitterProps(c)
+            
+            %Draw a random sample for each of the jittered properties
+            for i=1:c.nrJittered
+                plg = c.jitterList(i).plugin;
+                prop = c.jitterList(i).prop;
+                prms = c.jitterList(i).prms;
+                dist = c.jitterList(i).dist;
+                bounds = c.jitterList(i).bounds;
+                sz = c.jitterList(i).size;
+                
+                if isa(dist,'function_handle')
+                    %User-defined function. Call it.
+                    c.(plg).(prop) = dist(prms);
+                else
+                    %Name of a standard distribution (i.e. known to Matlab's random,cdf,etc.)
+                    if ~iscell(prms)
+                        prms = num2cell(prms);
+                    end
+                    
+                    if isempty(bounds)
+                        %Sample from specified distribution (unbounded)
+                        if ~iscell(sz)
+                            sz = num2cell(sz);
+                        end
+                        
+                        c.(plg).(prop) = random(dist,prms{:},sz{:});
+                    else
+                        %Sample within the bounds via the (inverse) cumulative distribution
+                        %Find range on Y
+                        ybounds = cdf(dist,bounds,prms{:});
+                        
+                        %Return the samples
+                        c.(plg).(prop) = icdf(dist,ybounds(1)+diff(ybounds)*rand(sz),prms{:});
+                    end
+                end
+            end
+        end
+        
+        function error(c,command,msg)
+            switch (command)
+                case 'STOPEXPERIMENT'
+                    fprintf(2,msg);
+                    fprintf(2,'\n');
+                    c.flags.experiment = false;
+                case 'CONTINUE'
+                    fprintf(2,msg);
+                    fprintf(2,'\n');
+                otherwise
+                    error('?');
+            end
+            
+        end
+        
+        %% Main function to run an experiment. All input args are passed to
+        % setupExperiment.
+        function run(c,block1,varargin)
+            % Run an experimental session (i.e. one or more blocks of trials);
+            %
+            % Inputs:
+            % list of blocks, created using myBlock = block('name');
+            %
+            % e.g.
+            %
+            % c.run(myBlock1,myBlock2,'randomization','SEQUENTIAL');
+            %
+            % 'randomization' - 'SEQUENTIAL' or 'RANDOMWITHOUTREPLACEMENT'
+            % 'nrRepeats' - number of repeats total
+            % 'weights' - weighting of blocks
+
+            %Check input
+            if ~(exist('block1','var') && isa(block1,'neurostim.block'))
+                help('neurostim/cic/run');
+                error('You must supply at least one block of trials.');
+            end
+            
+            %Log the experimental script as a string
+            try
+                stack = dbstack('-completenames',1);
+                c.expScript = fileread(stack(1).file);
+            catch
+                warning(['Tried to read experimental script  (', stack(runCaller).file ' for logging, but failed']);
+            end
+
+            if isempty(c.subject)
+                response = input('Subject code?','s');
+                c.subject = response;
+            end
+            
+            c.stage = neurostim.cic.RUNNING; % Enter RUNNING stage; property functions, validation, and postprocessig  will now be active
+            
+            %% Set up order and event listeners
+            c.order;
+            c.createEventListeners;
+            c.setupExperiment(block1,varargin{:});
+            
+            % %Setup PTB
+            PsychImaging(c);
+            c.KbQueueCreate;
+            c.KbQueueStart;
+            c.checkFrameRate;
+            
+            %% Start preparation in all plugins.
+            notify(c,'BASEBEFOREEXPERIMENT');
+            DrawFormattedText(c.window, 'Press any key to start...', c.center(1), 'center', WhiteIndex(c.window));
+            Screen('Flip', c.window);
+            KbWait(c.keyDeviceIndex);
+            c.flags.experiment = true;
+            nrBlocks = numel(c.blocks);
+            for blockNr=1:nrBlocks
+                c.flags.block = true;
+                c.block = c.blockFlow.list(blockNr); % Logged.
+                
+                waitforkey=false;
+                if ~isempty(c.blocks(c.block).beforeMessage)
+                    waitforkey=true;
+                    DrawFormattedText(c.window,c.blocks(c.block).beforeMessage,'center','center',c.screen.color.text);
+                elseif ~isempty(c.blocks(c.block).beforeFunction)
+                    waitforkey=c.blocks(c.block).beforeFunction(c);
+                end
+                Screen('Flip',c.window);
+                if waitforkey
+                    KbWait(c.keyDeviceIndex,2);
+                end
+                
+                while c.blocks(c.block).trial<c.blocks(c.block).nrTrials
+                    c.trial = c.trial+1;
+                    c.blocks(c.block) = nextTrial(c.blocks(c.block));
+                    c.blockTrial = c.blocks(c.block).trial; % For logging and gui only
+                    beforeTrial(c);
+                    notify(c,'BASEBEFORETRIAL');
+                    
+                    %ITI - wait
+                    if c.trial>1
+                        nFramesToWait = c.ms2frames(c.iti - (c.clockTime-c.trialStopTime));
+                        for i=1:nFramesToWait
+                            Screen('Flip',c.window,0,1);     % WaitSecs seems to desync flip intervals; Screen('Flip') keeps frame drawing loop on target.
+                        end
+                    end
+                    
+                    c.frame=0;
+                    c.flags.trial = true;
+                    PsychHID('KbQueueFlush');
+                    c.frameStart=c.clockTime;
+                    
+                    while (c.flags.trial && c.flags.experiment)
+                        %%  Trial runnning -
+                        c.frame = c.frame+1;
+                        
+                        notify(c,'BASEBEFOREFRAME');
+                        
+                        Screen('DrawingFinished',c.window);
+                        
+                        notify(c,'BASEAFTERFRAME');
+                        
+                        c.KbQueueCheck;
+                        
+                        
+                        startFlipTime = c.clockTime;
+                        [vbl,stimOn,flip,missed] = Screen('Flip', c.window,0,1-c.clear); %#ok<ASGLU>
+                        if c.frame > 1 && c.PROFILE
+                            c.addProfile('FRAMELOOP',c.name,c.toc);
+                            c.tic
+                        end
+                        if c.frame > 1 && c.PROFILE
+                            c.addProfile('FLIPTIME',c.name,c.clockTime-startFlipTime);
+                        end
+                        
+                        if c.frame == 1
+                            notify(c,'FIRSTFRAME');
+                            c.trialStartTime = stimOn*1000; % for trialDuration check
+                            c.flipTime=0;
+                        end
+                        
+                        %% Check Timing
+                        PTBTimingCheck = true;
+                        if PTBTimingCheck
+                            % Use builtin PTB timing check
+                            if missed>0
+                                c.frameDrop = missed;
+                                if c.guiOn
+                                    c.writeToFeed('Missed Frame');
+                                end
+                            end
+                        else
+                            % Use NS Timing check
+                            if c.frame>1 && ((vbl*1000-c.frameDeadline) > (0.1*(1000/c.screen.frameRate)))
+                                c.frameDrop = c.frame;
+                                if c.guiOn
+                                    c.writeToFeed('Missed Frame');
+                                end
+                            elseif c.getFlipTime
+                                c.flipTime = stimOn*1000-c.trialStartTime;
+                                c.getFlipTime=false;
+                            end
+                            c.frameStart = vbl*1000;
+                            c.frameDeadline = (vbl*1000)+(1000/c.screen.frameRate);
+                        end
+                        if c.frame-1 >= c.ms2frames(c.trialDuration)  % if trialDuration has been reached, minus one frame for clearing screen
+                            c.flags.trial=false;
+                        end
+                        if c.guiOn
+                            if mod(c.frame,c.guiFlipEvery)==0
+                                Screen('Flip',c.guiWindow,0,[],2);
+                            end
+                        end
+                        %% end timing check
+                        
+                        
+                        
+                        
+                    end % Trial running
+                    
+                    %                     writeToFeed(c,num2str(elapsed1));
+                    %                     writeToFeed(c,num2str(elapsed2));
+                    if ~c.flags.experiment || ~ c.flags.block ;break;end
+                    
+                    [~,stimOn]=Screen('Flip', c.window,0,1-c.clear);
+                    c.trialStopTime = stimOn*1000;
+                    c.frame = c.frame+1;
+                    notify(c,'BASEAFTERTRIAL');
+                    afterTrial(c);
+                end %conditions in block
+                
+                if ~c.flags.experiment;break;end
+                waitforkey=false;
+                if ~isempty(c.blocks(blockNr).afterMessage)
+                    waitforkey=true;
+                    DrawFormattedText(c.window,c.blocks(blockNr).afterMessage,'center','center',c.screen.color.text);
+                elseif ~isempty(c.blocks(blockNr).afterFunction)
+                    waitforkey=c.blocks(blockNr).afterFunction(c);
+                end
+                Screen('Flip',c.window);
+                if waitforkey
+                    KbWait(c.keyDeviceIndex,2);
+                end
+            end %blocks
+            c.trialStopTime = c.clockTime;
+            c.stopTime = now;
+            DrawFormattedText(c.window, 'This is the end...', 'center', 'center', c.screen.color.text);
+            Screen('Flip', c.window);
+            notify(c,'BASEAFTEREXPERIMENT');
+            c.KbQueueStop;
+            KbWait(c.keyDeviceIndex);
+            Screen('CloseAll');
+            if c.PROFILE; report(c);end
+        end
+        
+        function c = nextTrial(c)
+            c.trial = c.trial+1;
+        end
+        
+        function delete(c)%#ok<INUSD>
+            %Destructor. Release all resources. Maybe more to add here?
+            Screen('CloseAll');
+        end
+        
+        %% Keyboard handling routines
+        %
+        function addKeyStroke(c,key,keyHelp,p)
+            if ischar(key)
+                key = KbName(key);
+            end
+            if ~isnumeric(key) || key <1 || key>256
+                error('Please use KbName to add keys to keyhandlers')
+            end
+            if ismember(key,c.allKeyStrokes)
+                error(['The ' key ' key is in use. You cannot add it again...']);
+            else
+                c.allKeyStrokes = cat(2,c.allKeyStrokes,key);
+                c.keyHandlers{end+1}  = p;
+                c.allKeyHelp{end+1} = keyHelp;
+            end
+        end
+        
+        function removeKeyStrokes(c,key)
+            % removeKeyStrokes(c,key)
+            % removes keys (cell array of strings) from cic. These keys are
+            % no longer listened to.
+            if ischar(key) || iscellstr(key)
+                key = KbName(key);
+            end
+            if ~isnumeric(key) || any(key <1) || any(key>256)
+                error('Please use KbName to add keys to keyhandlers')
+            end
+            if any(~ismember(key,c.allKeyStrokes))
+                error(['The ' key(~ismember(key,c.allKeyStrokes)) ' key is not in use. You cannot remove it...']);
+            else
+                index = ismember(c.allKeyStrokes,key);
+                c.allKeyStrokes(index) = [];
+                c.keyHandlers(index)  = [];
+                c.allKeyHelp(index) = [];
+            end
+        end
+        
+        function [a,b] = pixel2Physical(c,x,y)
+            % converts from pixel dimensions to physical ones.
+            a = (x./c.screen.xpixels-0.5)*c.screen.width;
+            b = -(y./c.screen.ypixels-0.5)*c.screen.height;
+        end
+        
+        function [a,b] = physical2Pixel(c,x,y)
+            a = c.screen.xpixels.*(0.5+x./c.screen.width);
+            b = c.screen.ypixels.*(0.5-y./c.screen.height);
+        end
+        
+        function [fr,rem] = ms2frames(c,ms,rounded)
+            %Convert a duration in msec to frames.
+            %If rounded is true, fr is an integer, with the remainder
+            %(in frames) returned as rem.
+            if nargin<3, rounded=true;end
+            fr = ms.*c.screen.frameRate/1000;
+            if rounded
+                inFr = round(fr);
+                rem = fr-inFr;
+                fr = inFr;
+            end
+        end
+        
+        function ms = frames2ms(c,frames)
+            ms = frames*(1000/c.screen.frameRate);
+        end
+        
+        %% GUI Functions
+        function writeToFeed(c,message)
+            if c.guiOn
+                c.gui.writeToFeed(message);
+            else
+                message=horzcat('\n',num2str(c.trial), ': ', message, '\n');
+                fprintf(message);
+            end
+        end
+        
+        function collectFrameDrops(c)
+            framedrop=strcmpi(c.log.parms,'frameDrop');
+            frames=sum(framedrop)-c.lastFrameDrop;
+            if frames>=1
+                percent=round(frames/c.frame*100);
+                c.writeToFeed(['Missed Frames: ' num2str(frames) ', ' num2str(percent) '%%'])
+                c.lastFrameDrop=c.lastFrameDrop+frames;
+            end
+        end
+        
+    end
+    
+    
+    methods (Access=public)
+        
+        %% Keyboard handling routines(protected). Basically light wrappers
+        % around the PTB core functions
+        function KbQueueCreate(c,device)
+            if nargin>1
+                c.keyDeviceIndex = device;
+            end
+            keyList = zeros(1,256);
+            keyList(c.allKeyStrokes) = 1;
+            KbQueueCreate(c.keyDeviceIndex,keyList);
+        end
+        
+        function KbQueueStart(c)
+            KbQueueStart(c.keyDeviceIndex);
+        end
+        
+        
+        
+    end
+    
+    methods (Access=private)
+        
+        function KbQueueStop(c)
+            KbQueueStop(c.keyDeviceIndex);
+        end
+        
+        function KbQueueCheck(c)
+            [pressed, firstPress, firstRelease, lastPress, lastRelease]= KbQueueCheck(c.keyDeviceIndex);%#ok<ASGLU>
+            if pressed
+                % Some key was pressed, pass it to the plugin that wants
+                % it.
+                %                 firstRelease(out)=[]; not using right now
+                %                 lastPress(out) =[];
+                %                 lastRelease(out)=[];
+                ks = find(firstPress);
+                for k=ks
+                    ix = find(c.allKeyStrokes==k);% should be only one.
+                    if length(ix) >1;error(['More than one plugin (or derived class) is listening to  ' KbName(k) '??']);end
+                    % Call the keyboard member function in the relevant
+                    % class
+                    c.keyHandlers{ix}.keyboard(KbName(k),firstPress(k));
+                end
+            end
+        end
+        
+        
+        %% PTB Imaging Pipeline Setup
+        function PsychImaging(c)
+            InitializeMatlabOpenGL;
+            AssertOpenGL;
+            
+            
+            c.setupScreen;
+            
+            PsychImaging('PrepareConfiguration');
+            % 32 bit frame buffer values
+            PsychImaging('AddTask', 'General', 'FloatingPoint32Bit');
+            % Unrestricted color range
+            PsychImaging('AddTask', 'General', 'NormalizedHighresColorRange');
+            
+            switch upper(c.screen.colorMode)
+                case 'XYL'
+                    % Use builtin xyYToXYZ() plugin for xyY -> XYZ conversion:
+                    PsychImaging('AddTask', 'AllViews', 'DisplayColorCorrection', 'xyYToXYZ');
+                    % Use builtin SensorToPrimary() plugin:
+                    PsychImaging('AddTask', 'AllViews', 'DisplayColorCorrection', 'SensorToPrimary');
+                    % Check color validity
+                    PsychImaging('AddTask', 'AllViews', 'DisplayColorCorrection', 'CheckOnly');
+                    
+                    cal = LoadCalFile('PTB3TestCal');
+                    load T_xyz1931
+                    T_xyz1931 = 683*T_xyz1931; %#ok<NODEF>
+                    cal = SetSensorColorSpace(cal,T_xyz1931,S_xyz1931);
+                    cal = SetGammaMethod(cal,0);
+                    
+                case 'RGB'
+                    cal = []; %Placeholder. Nothing implemented.
+            end
+            
+            
+            % if bitspp
+            %                PsychImaging('AddTask', 'General', 'EnableBits++Mono++OutputWithOverlay');
+            PsychImaging('AddTask','General','UseFastOffscreenWindows');
+            
+            c.window = PsychImaging('OpenWindow',c.screen.number, c.screen.color.background,[c.screen.xorigin c.screen.yorigin c.screen.xorigin+c.screen.xpixels c.screen.yorigin+c.screen.ypixels],[],[],[],[],kPsychNeedFastOffscreenWindows);
+            switch upper(c.screen.colorMode)
+                case 'XYL'
+                    PsychColorCorrection('SetSensorToPrimary', c.window, cal);
+                    %                     PsychColorCorrection('SetSensorToPrimary',c.mirror,cal);
+                case 'RGB'
+                    Screen(c.window,'BlendFunction',GL_SRC_ALPHA, GL_ONE_MINUS_SRC_ALPHA);
+            end
+            
+            
+            if any(strcmpi(c.plugins,'gui'))%if gui is added
+                
+                guiScreen = setdiff(Screen('screens'),[c.screen.number 0]);
+                if isempty(guiScreen)
+                    %                    error('You need two screens to show a gui...');
+                    guiScreen = 0;
+                    guiRect = [800 0 1600 600];
+                    
+                else
+                    guiRect  = Screen('GlobalRect',guiScreen);
+                    %                 if ~isempty(.screen.xorigin)
+                    %                     guiRect(1) =o.screen.xorigin;
+                    %                 end
+                    %                 if ~isempty(o.screen.yorigin)
+                    %                     guiRect(2) =o.screen.yorigin;
+                    %                 end
+                    %                 if ~isempty(o.screen.xpixels)
+                    %                     guiRect(3) =guiRect(1)+ o.screen.xpixels;
+                    %                 end
+                    %                 if ~isempty(o.screen.ypixels)
+                    %                     guiRect(4) =guiRect(2)+ o.screen.ypixels;
+                    %                 end
+                end
+                if isempty(c.mirrorPixels)
+                    c.mirrorPixels=Screen('Rect',guiScreen);
+                end
+                c.guiWindow  = PsychImaging('OpenWindow',guiScreen,c.screen.color.background,guiRect);
+                
+                % TODO should this be separate for the mirrorWindow?
+                switch upper(c.screen.colorMode)
+                    case 'XYL'
+                        PsychColorCorrection('SetSensorToPrimary', c.guiWindow, cal);
+                        
+                    case 'RGB'
+                        Screen(c.guiWindow,'BlendFunction',GL_SRC_ALPHA, GL_ONE_MINUS_SRC_ALPHA);
+                end
+            end
+            
+            
+            
+            
+        end
+        
+        
+        
+    end
+    
+    
+    
+    methods (Static)
+        function v = clockTime
+            v = GetSecs*1000;
+        end
+    end
+    
+    methods
+        function report(c)
+            plgns = fieldnames(c.profile);
+            for i=1:numel(plgns)
+                figure('Name',plgns{i});
+                
+                items = fieldnames(c.profile.(plgns{i}));
+                items(strcmpi(items,'cntr'))=[];
+                nPlots = numel(items);
+                nPerRow = ceil(sqrt(nPlots));
+                
+                for j=1:nPlots
+                    subplot(nPerRow,nPerRow,j);
+                    vals = c.profile.(plgns{i}).(items{j});
+                    hist(vals,100);
+                    xlabel 'Time (ms)'; ylabel '#'
+                    title(horzcat(items{j},'; Median = ', num2str(round(nanmedian(vals),2))));
+                end
+            end
+        end
+        
+        function addProfile(c,what,name,duration)
+            BLOCKSIZE = 1500;
+            c.profile.(name).cntr = c.profile.(name).cntr+1;
+            thisCntr = c.profile.(name).cntr;
+            if thisCntr > numel(c.profile.(name).(what))
+                c.profile.(name).(what) = [c.profile.(name).(what) nan(1,BLOCKSIZE)];
+            end
+            c.profile.(name).(what)(thisCntr) =  duration;
+        end
+        
+        function tic(c)
+            c.ticTime = GetSecs*1000;
+        end
+        
+        function elapsed = toc(c)
+            elapsed = GetSecs*1000 - c.ticTime;
+        end
+    end
+    
 end