function adamDemo

import neurostim.*
commandwindow;
Screen('Preference', 'SkipSyncTests', 0);
Screen('Preference','TextRenderer',1);
%Screen('Preference', 'ConserveVRAM', 32);

%% ========= Specify rig configuration  =========
c = adamsConfig;
c.add(plugins.debug);
c.trialDuration = Inf;

%% ============== Add stimuli ==================

%Fixation dot
f=stimuli.fixation('fix');
f.shape = 'CIRC';
f.size = 0.5;
<<<<<<< HEAD
f.color = [1 1 50];
=======
f.color = [1/3,1/3,50];
>>>>>>> 17d9ba07
f.on=0;
f.duration = 1000;
c.add(f);

%Saccade target
t = duplicate(f,'target');
t.shape = 'STAR';
t.size = 3;
t.X = '@(fix) -fix.X';
c.add(t);

%Random dot pattern
s = stimuli.rdp('dots');
s.duration = Inf;
<<<<<<< HEAD
s.color = [0.3 0.3 100];
=======
s.color =[1/3,1/3,50];
>>>>>>> 17d9ba07
s.size = 6;
s.nrDots = 200;
s.maxRadius = 8;
s.lifetime = Inf;
s.noiseMode = 1;
s.X = '@(fix) fix.X';
s.Y = '@(fix) fix.Y';
s.on = '@(fix) fix.on + 500';
c.add(s);

%% Create a novel stimulus
a = stimuli.convPoly('octagon');
a.on = '@(f1) f1.startTime';
a.nSides = 8;
<<<<<<< HEAD
a.color = [0.5 1 50];
=======
a.color = [1/3,1/3,50];
>>>>>>> 17d9ba07
%a.X = '@(cic,fix) -fix.X + 2*sin(cic.frame/10)';
a.X = 0;
%a.rsvp = {{'nSides',{3 4 5 6 7 8 9 100},{'color',{[1 0.5 50],[0.5 1 50]}}},'duration',250,'isi',0};
c.add(a);

%% ========== Add required behaviours =========

%Subject's 2AFC response
k = plugins.nafcResponse('choice');
k.keys = {'a' 'z'};
k.correctResponse = {'@(dots) dots.direction==90' '@(dots) dots.direction==-90'};
k.keyLabel = {'up', 'down'};
k.endsTrial = true;
c.add(k);

<<<<<<< HEAD
e = neurostim.plugins.eyelink;
e.useMouse = true;
c.add(e);

%Maintain gaze on the fixation point
g = plugins.fixate('f1');
g.from = 3000;
g.duration = 5000;
g.X = '@(fix) fix.X';
g.Y = '@(fix) fix.Y';
g.tolerance = 1.5;
c.add(g);
=======
% c.add(neurostim.plugins.eyelink);
c.add(neurostim.plugins.gui);

%Maintain gaze on the fixation point
% g = plugins.fixate('f1');
% g.from = 500;
% g.duration = 800;
% g.X = '@(fix) fix.X';
% g.Y = '@(fix) fix.Y';
% g.tolerance = 1.5;
% c.add(g);
>>>>>>> 17d9ba07


c.add(plugins.reward('defaultReward'));
% b = plugins.liquidReward('liquid');
% b.when='AFTERTRIAL';
% c.add(b);

%% Experimental design

%Specify experimental conditions
c.addFactorial('myFactorial', {'fix','X',{-10 10}},{'dots','direction',{90 -90}});

%Specify a block of trials
c.addBlock('myBlock','myFactorial',2,'SEQUENTIAL');

%% Run the experiment.
c.order('fix','target','dots','octagon','choice','gui');
c.run;<|MERGE_RESOLUTION|>--- conflicted
+++ resolved
@@ -17,11 +17,7 @@
 f=stimuli.fixation('fix');
 f.shape = 'CIRC';
 f.size = 0.5;
-<<<<<<< HEAD
 f.color = [1 1 50];
-=======
-f.color = [1/3,1/3,50];
->>>>>>> 17d9ba07
 f.on=0;
 f.duration = 1000;
 c.add(f);
@@ -36,11 +32,7 @@
 %Random dot pattern
 s = stimuli.rdp('dots');
 s.duration = Inf;
-<<<<<<< HEAD
 s.color = [0.3 0.3 100];
-=======
-s.color =[1/3,1/3,50];
->>>>>>> 17d9ba07
 s.size = 6;
 s.nrDots = 200;
 s.maxRadius = 8;
@@ -55,11 +47,7 @@
 a = stimuli.convPoly('octagon');
 a.on = '@(f1) f1.startTime';
 a.nSides = 8;
-<<<<<<< HEAD
 a.color = [0.5 1 50];
-=======
-a.color = [1/3,1/3,50];
->>>>>>> 17d9ba07
 %a.X = '@(cic,fix) -fix.X + 2*sin(cic.frame/10)';
 a.X = 0;
 %a.rsvp = {{'nSides',{3 4 5 6 7 8 9 100},{'color',{[1 0.5 50],[0.5 1 50]}}},'duration',250,'isi',0};
@@ -75,32 +63,18 @@
 k.endsTrial = true;
 c.add(k);
 
-<<<<<<< HEAD
 e = neurostim.plugins.eyelink;
 e.useMouse = true;
 c.add(e);
 
 %Maintain gaze on the fixation point
-g = plugins.fixate('f1');
+% g = plugins.fixate('f1');
 g.from = 3000;
 g.duration = 5000;
-g.X = '@(fix) fix.X';
-g.Y = '@(fix) fix.Y';
-g.tolerance = 1.5;
-c.add(g);
-=======
-% c.add(neurostim.plugins.eyelink);
-c.add(neurostim.plugins.gui);
-
-%Maintain gaze on the fixation point
-% g = plugins.fixate('f1');
-% g.from = 500;
-% g.duration = 800;
 % g.X = '@(fix) fix.X';
 % g.Y = '@(fix) fix.Y';
 % g.tolerance = 1.5;
 % c.add(g);
->>>>>>> 17d9ba07
 
 
 c.add(plugins.reward('defaultReward'));
