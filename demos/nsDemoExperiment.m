function  nsDemoExperiment

import neurostim.*
% Factorweights.
commandwindow;

Screen('Preference', 'SkipSyncTests', 0);
Screen('Preference', 'ConserveVRAM', 32);


% c = cic;                            % Create Command and Intelligence Center...
% c.position = [0 0 1600 1000];         % Set the position and size of the window
% c.color.background= [0 0 0];
% c.colorMode = 'xyl';
% c.iti = 2000;
% c.trialDuration = inf;

c = myConfig;
c.add(plugins.debug);               % Use the debug plugin which allows you to move to the next trial with 'n'

% g=stimuli.gabor('gabor');           % Create a gabor stimulus.
% g.color = [1/3 1/3];
% g.luminance = 30;
% g.X = 250;                          % Position the Gabor
% g.Y = 250;                          
% g.sigma = 25;                       % Set the sigma of the Gabor.
% g.phaseSpeed = 10;
% c.add(g);


% t = stimuli.text('text');           % create a text stimulus
% t.message = 'Hello World';
% t.font = 'Times New Roman';
% t.textsize = 50;
% t.textstyle = 'italic';
% t.textalign = 'r';
% t.X = 1920/2;
% t.Y = 1080/2;
% t.color = [255 255 255];
% c.add(t);

g=stimuli.fixation('fix');           % Create a gabor stimulus.
g.on = 0;
g.duration = inf;
g.luminance = 50;
g.X = 0;                          % Position the Gabor
g.Y = 0; 
g.color = [1 1];
g.shape = 'STAR';
g.size = 20;
g.size2 = 10;
c.add(g);

% 
s = stimuli.rdp('dots');
s.color = [1/3 1/3];
s.luminance = 90;
s.motionMode = 0;
s.noiseMode = 0;
s.noiseDist = 1;
s.coherence = 0.8;
s.lifetime = 10;
s.duration = 100;
s.size = 2;
% s.on = 60;
% s.position = [500 1080/2];
c.add(s);



k = stimuli.nafcResponse('key');
c.add(k);
k.keys = {'a' 'z'};
k.stimName = 'dots';
k.var = 'direction';
k.correctResponse = {(@(x) x<300 & x>180) (@(y) y>300 | y<180)};
k.keyLabel = {'clockwise', 'counterclockwise'};
k.endTrialonKeyPress = 1;

% s = stimuli.shadlendots('dots2');
% s.apertureXYD = [0 0 150];
% s.color = [1 1 1]; % in xyl
% s.coherence = 0.75;
% s.direction = 0;
% c.add(s);


c.addFactorial('myFactorial',...
    {'dots','direction',{0 335 310 285 260}}, ...
    {'dots', 'coherence', {0.75 1}}) ;

<<<<<<< HEAD
c.addBlock('blockName','myFactorial',10,'SEQUENTIAL') % Add a block in whcih we run all conditions in the factorial 10 times.
=======
c.addBlock('myBlock','myFactorial',10,'SEQUENTIAL') % Add a block in whcih we run all conditions in the factorial 10 times.
>>>>>>> d84169ec


c.run; 


<|MERGE_RESOLUTION|>--- conflicted
+++ resolved
@@ -1,101 +1,99 @@
-function  nsDemoExperiment
-
-import neurostim.*
-% Factorweights.
-commandwindow;
-
-Screen('Preference', 'SkipSyncTests', 0);
-Screen('Preference', 'ConserveVRAM', 32);
-
-
-% c = cic;                            % Create Command and Intelligence Center...
-% c.position = [0 0 1600 1000];         % Set the position and size of the window
-% c.color.background= [0 0 0];
-% c.colorMode = 'xyl';
-% c.iti = 2000;
-% c.trialDuration = inf;
-
-c = myConfig;
-c.add(plugins.debug);               % Use the debug plugin which allows you to move to the next trial with 'n'
-
-% g=stimuli.gabor('gabor');           % Create a gabor stimulus.
-% g.color = [1/3 1/3];
-% g.luminance = 30;
-% g.X = 250;                          % Position the Gabor
-% g.Y = 250;                          
-% g.sigma = 25;                       % Set the sigma of the Gabor.
-% g.phaseSpeed = 10;
-% c.add(g);
-
-
-% t = stimuli.text('text');           % create a text stimulus
-% t.message = 'Hello World';
-% t.font = 'Times New Roman';
-% t.textsize = 50;
-% t.textstyle = 'italic';
-% t.textalign = 'r';
-% t.X = 1920/2;
-% t.Y = 1080/2;
-% t.color = [255 255 255];
-% c.add(t);
-
-g=stimuli.fixation('fix');           % Create a gabor stimulus.
-g.on = 0;
-g.duration = inf;
-g.luminance = 50;
-g.X = 0;                          % Position the Gabor
-g.Y = 0; 
-g.color = [1 1];
-g.shape = 'STAR';
-g.size = 20;
-g.size2 = 10;
-c.add(g);
-
-% 
-s = stimuli.rdp('dots');
-s.color = [1/3 1/3];
-s.luminance = 90;
-s.motionMode = 0;
-s.noiseMode = 0;
-s.noiseDist = 1;
-s.coherence = 0.8;
-s.lifetime = 10;
-s.duration = 100;
-s.size = 2;
-% s.on = 60;
-% s.position = [500 1080/2];
-c.add(s);
-
-
-
-k = stimuli.nafcResponse('key');
-c.add(k);
-k.keys = {'a' 'z'};
-k.stimName = 'dots';
-k.var = 'direction';
-k.correctResponse = {(@(x) x<300 & x>180) (@(y) y>300 | y<180)};
-k.keyLabel = {'clockwise', 'counterclockwise'};
-k.endTrialonKeyPress = 1;
-
-% s = stimuli.shadlendots('dots2');
-% s.apertureXYD = [0 0 150];
-% s.color = [1 1 1]; % in xyl
-% s.coherence = 0.75;
-% s.direction = 0;
-% c.add(s);
-
-
-c.addFactorial('myFactorial',...
-    {'dots','direction',{0 335 310 285 260}}, ...
-    {'dots', 'coherence', {0.75 1}}) ;
-
-<<<<<<< HEAD
-c.addBlock('blockName','myFactorial',10,'SEQUENTIAL') % Add a block in whcih we run all conditions in the factorial 10 times.
-=======
-c.addBlock('myBlock','myFactorial',10,'SEQUENTIAL') % Add a block in whcih we run all conditions in the factorial 10 times.
->>>>>>> d84169ec
-
-
-c.run; 
-
-
+function  nsDemoExperiment
+
+import neurostim.*
+% Factorweights.
+commandwindow;
+
+Screen('Preference', 'SkipSyncTests', 0);
+Screen('Preference', 'ConserveVRAM', 32);
+
+
+% c = cic;                            % Create Command and Intelligence Center...
+% c.position = [0 0 1600 1000];         % Set the position and size of the window
+% c.color.background= [0 0 0];
+% c.colorMode = 'xyl';
+% c.iti = 2000;
+% c.trialDuration = inf;
+
+c = myConfig;
+c.add(plugins.debug);               % Use the debug plugin which allows you to move to the next trial with 'n'
+
+% g=stimuli.gabor('gabor');           % Create a gabor stimulus.
+% g.color = [1/3 1/3];
+% g.luminance = 30;
+% g.X = 250;                          % Position the Gabor
+% g.Y = 250;                          
+% g.sigma = 25;                       % Set the sigma of the Gabor.
+% g.phaseSpeed = 10;
+% c.add(g);
+
+
+% t = stimuli.text('text');           % create a text stimulus
+% t.message = 'Hello World';
+% t.font = 'Times New Roman';
+% t.textsize = 50;
+% t.textstyle = 'italic';
+% t.textalign = 'r';
+% t.X = 1920/2;
+% t.Y = 1080/2;
+% t.color = [255 255 255];
+% c.add(t);
+
+g=stimuli.fixation('fix');           % Create a gabor stimulus.
+g.on = 0;
+g.duration = inf;
+g.luminance = 50;
+g.X = 0;                          % Position the Gabor
+g.Y = 0; 
+g.color = [1 1];
+g.shape = 'STAR';
+g.size = 20;
+g.size2 = 10;
+c.add(g);
+
+% 
+s = stimuli.rdp('dots');
+s.color = [1/3 1/3];
+s.luminance = 90;
+s.motionMode = 0;
+s.noiseMode = 0;
+s.noiseDist = 1;
+s.coherence = 0.8;
+s.lifetime = 10;
+s.duration = 100;
+s.size = 2;
+% s.on = 60;
+% s.position = [500 1080/2];
+c.add(s);
+
+
+
+k = stimuli.nafcResponse('key');
+c.add(k);
+k.keys = {'a' 'z'};
+k.stimName = 'dots';
+k.var = 'direction';
+k.correctResponse = {(@(x) x<300 & x>180) (@(y) y>300 | y<180)};
+k.keyLabel = {'clockwise', 'counterclockwise'};
+k.endTrialonKeyPress = 1;
+
+% s = stimuli.shadlendots('dots2');
+% s.apertureXYD = [0 0 150];
+% s.color = [1 1 1]; % in xyl
+% s.coherence = 0.75;
+% s.direction = 0;
+% c.add(s);
+
+
+c.addFactorial('myFactorial',...
+    {'dots','direction',{0 335 310 285 260}}, ...
+    {'dots', 'coherence', {0.75 1}}) ;
+
+c.addBlock('myBlock','myFactorial',10,'SEQUENTIAL') % Add a block in whcih we run all conditions in the factorial 10 times.
+
+
+c.add(output.mat);
+
+c.run; 
+
+